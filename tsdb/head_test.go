--- conflicted
+++ resolved
@@ -5630,7 +5630,39 @@
 	return ls1, ls2
 }
 
-<<<<<<< HEAD
+func TestStripeSeries_getOrSet(t *testing.T) {
+	lbls1, lbls2 := labelsWithHashCollision()
+	ms1 := memSeries{
+		lset: lbls1,
+	}
+	ms2 := memSeries{
+		lset: lbls2,
+	}
+	hash := lbls1.Hash()
+	s := newStripeSeries(1, noopSeriesLifecycleCallback{})
+
+	got, created, err := s.getOrSet(hash, lbls1, func() *memSeries {
+		return &ms1
+	})
+	require.NoError(t, err)
+	require.True(t, created)
+	require.Same(t, &ms1, got)
+
+	// Add a conflicting series
+	got, created, err = s.getOrSet(hash, lbls2, func() *memSeries {
+		return &ms2
+	})
+	require.NoError(t, err)
+	require.True(t, created)
+	require.Same(t, &ms2, got)
+
+	// Verify that we can get both of the series despite the hash collision
+	got = s.getByHash(hash, lbls1)
+	require.Same(t, &ms1, got)
+	got = s.getByHash(hash, lbls2)
+	require.Same(t, &ms2, got)
+}
+
 func TestSecondaryHashFunction(t *testing.T) {
 	checkSecondaryHashes := func(t *testing.T, h *Head, labelsCount, expected int) {
 		reportedHashes := 0
@@ -5718,37 +5750,4 @@
 			checkSecondaryHashes(t, h, labelsCount, 0)
 		})
 	}
-=======
-func TestStripeSeries_getOrSet(t *testing.T) {
-	lbls1, lbls2 := labelsWithHashCollision()
-	ms1 := memSeries{
-		lset: lbls1,
-	}
-	ms2 := memSeries{
-		lset: lbls2,
-	}
-	hash := lbls1.Hash()
-	s := newStripeSeries(1, noopSeriesLifecycleCallback{})
-
-	got, created, err := s.getOrSet(hash, lbls1, func() *memSeries {
-		return &ms1
-	})
-	require.NoError(t, err)
-	require.True(t, created)
-	require.Same(t, &ms1, got)
-
-	// Add a conflicting series
-	got, created, err = s.getOrSet(hash, lbls2, func() *memSeries {
-		return &ms2
-	})
-	require.NoError(t, err)
-	require.True(t, created)
-	require.Same(t, &ms2, got)
-
-	// Verify that we can get both of the series despite the hash collision
-	got = s.getByHash(hash, lbls1)
-	require.Same(t, &ms1, got)
-	got = s.getByHash(hash, lbls2)
-	require.Same(t, &ms2, got)
->>>>>>> ecc37588
 }
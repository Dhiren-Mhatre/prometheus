// Copyright 2017 The Prometheus Authors
// Licensed under the Apache License, Version 2.0 (the "License");
// you may not use this file except in compliance with the License.
// You may obtain a copy of the License at
//
// http://www.apache.org/licenses/LICENSE-2.0
//
// Unless required by applicable law or agreed to in writing, software
// distributed under the License is distributed on an "AS IS" BASIS,
// WITHOUT WARRANTIES OR CONDITIONS OF ANY KIND, either express or implied.
// See the License for the specific language governing permissions and
// limitations under the License.

package tsdb

import (
	"context"
	"fmt"
	"io"
	"math"
	"path/filepath"
	"runtime"
	"sync"
	"time"

	"github.com/go-kit/log"
	"github.com/go-kit/log/level"
	"github.com/oklog/ulid"
	"github.com/pkg/errors"
	"github.com/prometheus/client_golang/prometheus"
	"go.uber.org/atomic"

	"github.com/prometheus/prometheus/config"
	"github.com/prometheus/prometheus/model/exemplar"
	"github.com/prometheus/prometheus/model/histogram"
	"github.com/prometheus/prometheus/model/labels"
	"github.com/prometheus/prometheus/model/metadata"
	"github.com/prometheus/prometheus/storage"
	"github.com/prometheus/prometheus/tsdb/chunkenc"
	"github.com/prometheus/prometheus/tsdb/chunks"
	tsdb_errors "github.com/prometheus/prometheus/tsdb/errors"
	"github.com/prometheus/prometheus/tsdb/index"
	"github.com/prometheus/prometheus/tsdb/record"
	"github.com/prometheus/prometheus/tsdb/tombstones"
	"github.com/prometheus/prometheus/tsdb/wlog"
	"github.com/prometheus/prometheus/util/zeropool"
)

var (
	// ErrInvalidSample is returned if an appended sample is not valid and can't
	// be ingested.
	ErrInvalidSample = errors.New("invalid sample")
	// ErrInvalidExemplar is returned if an appended exemplar is not valid and can't
	// be ingested.
	ErrInvalidExemplar = errors.New("invalid exemplar")
	// ErrAppenderClosed is returned if an appender has already be successfully
	// rolled back or committed.
	ErrAppenderClosed = errors.New("appender closed")

	// defaultIsolationDisabled is true if isolation is disabled by default.
	defaultIsolationDisabled = false

	defaultWALReplayConcurrency = runtime.GOMAXPROCS(0)
)

// chunkDiskMapper is a temporary interface while we transition from
// 0 size queue to queue based chunk disk mapper.
type chunkDiskMapper interface {
	CutNewFile() (returnErr error)
	IterateAllChunks(f func(seriesRef chunks.HeadSeriesRef, chunkRef chunks.ChunkDiskMapperRef, mint, maxt int64, numSamples uint16, encoding chunkenc.Encoding, isOOO bool) error) (err error)
	Truncate(fileNo uint32) error
	DeleteCorrupted(originalErr error) error
	Size() (int64, error)
	Close() error
	Chunk(ref chunks.ChunkDiskMapperRef) (chunkenc.Chunk, error)
	WriteChunk(seriesRef chunks.HeadSeriesRef, mint, maxt int64, chk chunkenc.Chunk, isOOO bool, callback func(err error)) (chkRef chunks.ChunkDiskMapperRef)
	IsQueueEmpty() bool
}

// Head handles reads and writes of time series data within a time window.
type Head struct {
	chunkRange               atomic.Int64
	numSeries                atomic.Uint64
	minOOOTime, maxOOOTime   atomic.Int64 // TODO(jesusvazquez) These should be updated after garbage collection.
	minTime, maxTime         atomic.Int64 // Current min and max of the samples included in the head. TODO(jesusvazquez) Ensure these are properly tracked.
	minValidTime             atomic.Int64 // Mint allowed to be added to the head. It shouldn't be lower than the maxt of the last persisted block.
	lastWALTruncationTime    atomic.Int64
	lastMemoryTruncationTime atomic.Int64
	lastSeriesID             atomic.Uint64
	// All the ooo m-map chunks should be after this. This is used to truncate old ooo m-map chunks.
	// This should be typecasted to chunks.ChunkDiskMapperRef after loading.
	minOOOMmapRef atomic.Uint64

	metrics             *headMetrics
	opts                *HeadOptions
	wal, wbl            *wlog.WL
	exemplarMetrics     *ExemplarMetrics
	exemplars           ExemplarStorage
	logger              log.Logger
	appendPool          zeropool.Pool[[]record.RefSample]
	exemplarsPool       zeropool.Pool[[]exemplarWithSeriesRef]
	histogramsPool      zeropool.Pool[[]record.RefHistogramSample]
	floatHistogramsPool zeropool.Pool[[]record.RefFloatHistogramSample]
	metadataPool        zeropool.Pool[[]record.RefMetadata]
	seriesPool          zeropool.Pool[[]*memSeries]
	bytesPool           zeropool.Pool[[]byte]
	memChunkPool        sync.Pool

	// All series addressable by their ID or hash.
	series *stripeSeries

	deletedMtx sync.Mutex
	deleted    map[chunks.HeadSeriesRef]int // Deleted series, and what WAL segment they must be kept until.

	// TODO(codesome): Extend MemPostings to return only OOOPostings, Set OOOStatus, ... Like an additional map of ooo postings.
	postings *index.MemPostings // Postings lists for terms.
	pfmc     *PostingsForMatchersCache

	tombstones *tombstones.MemTombstones

	iso *isolation

	oooIso *oooIsolation

	cardinalityMutex      sync.Mutex
	cardinalityCache      *index.PostingsStats // Posting stats cache which will expire after 30sec.
	lastPostingsStatsCall time.Duration        // Last posting stats call (PostingsCardinalityStats()) time for caching.

	// chunkDiskMapper is used to write and read Head chunks to/from disk.
	chunkDiskMapper chunkDiskMapper

	chunkSnapshotMtx sync.Mutex

	closedMtx sync.Mutex
	closed    bool

	stats *HeadStats
	reg   prometheus.Registerer

	writeNotified wlog.WriteNotified

	memTruncationInProcess atomic.Bool

	secondaryHashFunc func(labels.Labels) uint32
}

type ExemplarStorage interface {
	storage.ExemplarQueryable
	AddExemplar(labels.Labels, exemplar.Exemplar) error
	ValidateExemplar(labels.Labels, exemplar.Exemplar) error
	IterateExemplars(f func(seriesLabels labels.Labels, e exemplar.Exemplar) error) error
}

// HeadOptions are parameters for the Head block.
type HeadOptions struct {
	// Runtime reloadable option. At the top of the struct for 32 bit OS:
	// https://pkg.go.dev/sync/atomic#pkg-note-BUG
	MaxExemplars atomic.Int64

	OutOfOrderTimeWindow atomic.Int64
	OutOfOrderCapMax     atomic.Int64

	// EnableNativeHistograms enables the ingestion of native histograms.
	EnableNativeHistograms atomic.Bool

	ChunkRange int64
	// ChunkDirRoot is the parent directory of the chunks directory.
	ChunkDirRoot         string
	ChunkPool            chunkenc.Pool
	ChunkWriteBufferSize int
	ChunkEndTimeVariance float64
	ChunkWriteQueueSize  int

	SamplesPerChunk int

	// StripeSize sets the number of entries in the hash map, it must be a power of 2.
	// A larger StripeSize will allocate more memory up-front, but will increase performance when handling a large number of series.
	// A smaller StripeSize reduces the memory allocated, but can decrease performance with large number of series.
	StripeSize                     int
	SeriesCallback                 SeriesLifecycleCallback
	EnableExemplarStorage          bool
	EnableMemorySnapshotOnShutdown bool

	IsolationDisabled bool

	PostingsForMatchersCacheTTL      time.Duration
	PostingsForMatchersCacheMaxItems int
	PostingsForMatchersCacheMaxBytes int64
	PostingsForMatchersCacheForce    bool

	// Maximum number of CPUs that can simultaneously processes WAL replay.
	// The default value is GOMAXPROCS.
	// If it is set to a negative value or zero, the default value is used.
	WALReplayConcurrency int

	// Optional hash function applied to each new series. Computed hash value is preserved for each series in the head,
	// and values can be iterated by using Head.ForEachSecondaryHash method.
	SecondaryHashFunction func(labels.Labels) uint32
}

const (
	// DefaultOutOfOrderCapMax is the default maximum size of an in-memory out-of-order chunk.
	DefaultOutOfOrderCapMax int64 = 32
	// DefaultSamplesPerChunk provides a default target number of samples per chunk.
	DefaultSamplesPerChunk = 120
)

func DefaultHeadOptions() *HeadOptions {
	ho := &HeadOptions{
		ChunkRange:                       DefaultBlockDuration,
		ChunkDirRoot:                     "",
		ChunkPool:                        chunkenc.NewPool(),
		ChunkWriteBufferSize:             chunks.DefaultWriteBufferSize,
		ChunkEndTimeVariance:             0,
		ChunkWriteQueueSize:              chunks.DefaultWriteQueueSize,
		SamplesPerChunk:                  DefaultSamplesPerChunk,
		StripeSize:                       DefaultStripeSize,
		SeriesCallback:                   &noopSeriesLifecycleCallback{},
		IsolationDisabled:                defaultIsolationDisabled,
		PostingsForMatchersCacheTTL:      DefaultPostingsForMatchersCacheTTL,
		PostingsForMatchersCacheMaxItems: DefaultPostingsForMatchersCacheMaxItems,
		PostingsForMatchersCacheMaxBytes: DefaultPostingsForMatchersCacheMaxBytes,
		PostingsForMatchersCacheForce:    DefaultPostingsForMatchersCacheForce,
		WALReplayConcurrency:             defaultWALReplayConcurrency,
	}
	ho.OutOfOrderCapMax.Store(DefaultOutOfOrderCapMax)
	return ho
}

// SeriesLifecycleCallback specifies a list of callbacks that will be called during a lifecycle of a series.
// It is always a no-op in Prometheus and mainly meant for external users who import TSDB.
// All the callbacks should be safe to be called concurrently.
// It is up to the user to implement soft or hard consistency by making the callbacks
// atomic or non-atomic. Atomic callbacks can cause degradation performance.
type SeriesLifecycleCallback interface {
	// PreCreation is called before creating a series to indicate if the series can be created.
	// A non nil error means the series should not be created.
	PreCreation(labels.Labels) error
	// PostCreation is called after creating a series to indicate a creation of series.
	PostCreation(labels.Labels)
	// PostDeletion is called after deletion of series.
	PostDeletion(map[chunks.HeadSeriesRef]labels.Labels)
}

// NewHead opens the head block in dir.
func NewHead(r prometheus.Registerer, l log.Logger, wal, wbl *wlog.WL, opts *HeadOptions, stats *HeadStats) (*Head, error) {
	var err error
	if l == nil {
		l = log.NewNopLogger()
	}

	if opts.OutOfOrderTimeWindow.Load() < 0 {
		opts.OutOfOrderTimeWindow.Store(0)
	}

	// Time window can be set on runtime. So the capMin and capMax should be valid
	// even if ooo is not enabled yet.
	capMax := opts.OutOfOrderCapMax.Load()
	if capMax <= 0 || capMax > 255 {
		return nil, fmt.Errorf("OOOCapMax of %d is invalid. must be > 0 and <= 255", capMax)
	}

	if opts.ChunkRange < 1 {
		return nil, fmt.Errorf("invalid chunk range %d", opts.ChunkRange)
	}
	if opts.SeriesCallback == nil {
		opts.SeriesCallback = &noopSeriesLifecycleCallback{}
	}

	if stats == nil {
		stats = NewHeadStats()
	}

	if !opts.EnableExemplarStorage {
		opts.MaxExemplars.Store(0)
	}

	shf := opts.SecondaryHashFunction
	if shf == nil {
		shf = func(labels.Labels) uint32 {
			return 0
		}
	}

	h := &Head{
		wal:    wal,
		wbl:    wbl,
		logger: l,
		opts:   opts,
		memChunkPool: sync.Pool{
			New: func() interface{} {
				return &memChunk{}
			},
		},
		stats:             stats,
		reg:               r,
		secondaryHashFunc: shf,
		pfmc:              NewPostingsForMatchersCache(opts.PostingsForMatchersCacheTTL, opts.PostingsForMatchersCacheMaxItems, opts.PostingsForMatchersCacheMaxBytes, opts.PostingsForMatchersCacheForce),
	}
	if err := h.resetInMemoryState(); err != nil {
		return nil, err
	}

	if opts.ChunkPool == nil {
		opts.ChunkPool = chunkenc.NewPool()
	}

	if opts.WALReplayConcurrency <= 0 {
		opts.WALReplayConcurrency = defaultWALReplayConcurrency
	}

	h.chunkDiskMapper, err = chunks.NewChunkDiskMapper(
		r,
		mmappedChunksDir(opts.ChunkDirRoot),
		opts.ChunkPool,
		opts.ChunkWriteBufferSize,
		opts.ChunkWriteQueueSize,
	)
	if err != nil {
		return nil, err
	}
	h.metrics = newHeadMetrics(h, r)

	return h, nil
}

func (h *Head) resetInMemoryState() error {
	var err error
	var em *ExemplarMetrics
	if h.exemplars != nil {
		ce, ok := h.exemplars.(*CircularExemplarStorage)
		if ok {
			em = ce.metrics
		}
	}
	if em == nil {
		em = NewExemplarMetrics(h.reg)
	}
	es, err := NewCircularExemplarStorage(h.opts.MaxExemplars.Load(), em)
	if err != nil {
		return err
	}

	h.iso = newIsolation(h.opts.IsolationDisabled)
	h.oooIso = newOOOIsolation()

	h.exemplarMetrics = em
	h.exemplars = es
	h.series = newStripeSeries(h.opts.StripeSize, h.opts.SeriesCallback)
	h.postings = index.NewUnorderedMemPostings()
	h.tombstones = tombstones.NewMemTombstones()
	h.deleted = map[chunks.HeadSeriesRef]int{}
	h.chunkRange.Store(h.opts.ChunkRange)
	h.minTime.Store(math.MaxInt64)
	h.maxTime.Store(math.MinInt64)
	h.minOOOTime.Store(math.MaxInt64)
	h.maxOOOTime.Store(math.MinInt64)
	h.lastWALTruncationTime.Store(math.MinInt64)
	h.lastMemoryTruncationTime.Store(math.MinInt64)
	return nil
}

type headMetrics struct {
	activeAppenders           prometheus.Gauge
	series                    prometheus.GaugeFunc
	seriesCreated             prometheus.Counter
	seriesRemoved             prometheus.Counter
	seriesNotFound            prometheus.Counter
	chunks                    prometheus.Gauge
	chunksCreated             prometheus.Counter
	chunksRemoved             prometheus.Counter
	gcDuration                prometheus.Summary
	samplesAppended           *prometheus.CounterVec
	outOfOrderSamplesAppended prometheus.Counter
	outOfBoundSamples         *prometheus.CounterVec
	outOfOrderSamples         *prometheus.CounterVec
	tooOldSamples             *prometheus.CounterVec
	walTruncateDuration       prometheus.Summary
	walCorruptionsTotal       prometheus.Counter
	dataTotalReplayDuration   prometheus.Gauge
	headTruncateFail          prometheus.Counter
	headTruncateTotal         prometheus.Counter
	checkpointDeleteFail      prometheus.Counter
	checkpointDeleteTotal     prometheus.Counter
	checkpointCreationFail    prometheus.Counter
	checkpointCreationTotal   prometheus.Counter
	mmapChunkCorruptionTotal  prometheus.Counter
	snapshotReplayErrorTotal  prometheus.Counter // Will be either 0 or 1.
	oooHistogram              prometheus.Histogram
	mmapChunksTotal           prometheus.Counter
}

const (
	sampleMetricTypeFloat     = "float"
	sampleMetricTypeHistogram = "histogram"
)

func newHeadMetrics(h *Head, r prometheus.Registerer) *headMetrics {
	m := &headMetrics{
		activeAppenders: prometheus.NewGauge(prometheus.GaugeOpts{
			Name: "prometheus_tsdb_head_active_appenders",
			Help: "Number of currently active appender transactions",
		}),
		series: prometheus.NewGaugeFunc(prometheus.GaugeOpts{
			Name: "prometheus_tsdb_head_series",
			Help: "Total number of series in the head block.",
		}, func() float64 {
			return float64(h.NumSeries())
		}),
		seriesCreated: prometheus.NewCounter(prometheus.CounterOpts{
			Name: "prometheus_tsdb_head_series_created_total",
			Help: "Total number of series created in the head",
		}),
		seriesRemoved: prometheus.NewCounter(prometheus.CounterOpts{
			Name: "prometheus_tsdb_head_series_removed_total",
			Help: "Total number of series removed in the head",
		}),
		seriesNotFound: prometheus.NewCounter(prometheus.CounterOpts{
			Name: "prometheus_tsdb_head_series_not_found_total",
			Help: "Total number of requests for series that were not found.",
		}),
		chunks: prometheus.NewGauge(prometheus.GaugeOpts{
			Name: "prometheus_tsdb_head_chunks",
			Help: "Total number of chunks in the head block.",
		}),
		chunksCreated: prometheus.NewCounter(prometheus.CounterOpts{
			Name: "prometheus_tsdb_head_chunks_created_total",
			Help: "Total number of chunks created in the head",
		}),
		chunksRemoved: prometheus.NewCounter(prometheus.CounterOpts{
			Name: "prometheus_tsdb_head_chunks_removed_total",
			Help: "Total number of chunks removed in the head",
		}),
		gcDuration: prometheus.NewSummary(prometheus.SummaryOpts{
			Name: "prometheus_tsdb_head_gc_duration_seconds",
			Help: "Runtime of garbage collection in the head block.",
		}),
		walTruncateDuration: prometheus.NewSummary(prometheus.SummaryOpts{
			Name: "prometheus_tsdb_wal_truncate_duration_seconds",
			Help: "Duration of WAL truncation.",
		}),
		walCorruptionsTotal: prometheus.NewCounter(prometheus.CounterOpts{
			Name: "prometheus_tsdb_wal_corruptions_total",
			Help: "Total number of WAL corruptions.",
		}),
		dataTotalReplayDuration: prometheus.NewGauge(prometheus.GaugeOpts{
			Name: "prometheus_tsdb_data_replay_duration_seconds",
			Help: "Time taken to replay the data on disk.",
		}),
		samplesAppended: prometheus.NewCounterVec(prometheus.CounterOpts{
			Name: "prometheus_tsdb_head_samples_appended_total",
			Help: "Total number of appended samples.",
		}, []string{"type"}),
		outOfOrderSamplesAppended: prometheus.NewCounter(prometheus.CounterOpts{
			Name: "prometheus_tsdb_head_out_of_order_samples_appended_total",
			Help: "Total number of appended out of order samples.",
		}),
		outOfBoundSamples: prometheus.NewCounterVec(prometheus.CounterOpts{
			Name: "prometheus_tsdb_out_of_bound_samples_total",
			Help: "Total number of out of bound samples ingestion failed attempts with out of order support disabled.",
		}, []string{"type"}),
		outOfOrderSamples: prometheus.NewCounterVec(prometheus.CounterOpts{
			Name: "prometheus_tsdb_out_of_order_samples_total",
			Help: "Total number of out of order samples ingestion failed attempts due to out of order being disabled.",
		}, []string{"type"}),
		tooOldSamples: prometheus.NewCounterVec(prometheus.CounterOpts{
			Name: "prometheus_tsdb_too_old_samples_total",
			Help: "Total number of out of order samples ingestion failed attempts with out of support enabled, but sample outside of time window.",
		}, []string{"type"}),
		headTruncateFail: prometheus.NewCounter(prometheus.CounterOpts{
			Name: "prometheus_tsdb_head_truncations_failed_total",
			Help: "Total number of head truncations that failed.",
		}),
		headTruncateTotal: prometheus.NewCounter(prometheus.CounterOpts{
			Name: "prometheus_tsdb_head_truncations_total",
			Help: "Total number of head truncations attempted.",
		}),
		checkpointDeleteFail: prometheus.NewCounter(prometheus.CounterOpts{
			Name: "prometheus_tsdb_checkpoint_deletions_failed_total",
			Help: "Total number of checkpoint deletions that failed.",
		}),
		checkpointDeleteTotal: prometheus.NewCounter(prometheus.CounterOpts{
			Name: "prometheus_tsdb_checkpoint_deletions_total",
			Help: "Total number of checkpoint deletions attempted.",
		}),
		checkpointCreationFail: prometheus.NewCounter(prometheus.CounterOpts{
			Name: "prometheus_tsdb_checkpoint_creations_failed_total",
			Help: "Total number of checkpoint creations that failed.",
		}),
		checkpointCreationTotal: prometheus.NewCounter(prometheus.CounterOpts{
			Name: "prometheus_tsdb_checkpoint_creations_total",
			Help: "Total number of checkpoint creations attempted.",
		}),
		mmapChunkCorruptionTotal: prometheus.NewCounter(prometheus.CounterOpts{
			Name: "prometheus_tsdb_mmap_chunk_corruptions_total",
			Help: "Total number of memory-mapped chunk corruptions.",
		}),
		snapshotReplayErrorTotal: prometheus.NewCounter(prometheus.CounterOpts{
			Name: "prometheus_tsdb_snapshot_replay_error_total",
			Help: "Total number snapshot replays that failed.",
		}),
		oooHistogram: prometheus.NewHistogram(prometheus.HistogramOpts{
			Name: "prometheus_tsdb_sample_ooo_delta",
			Help: "Delta in seconds by which a sample is considered out of order (reported regardless of OOO time window and whether sample is accepted or not).",
			Buckets: []float64{
				60 * 10,      // 10 min
				60 * 30,      // 30 min
				60 * 60,      // 60 min
				60 * 60 * 2,  // 2h
				60 * 60 * 3,  // 3h
				60 * 60 * 6,  // 6h
				60 * 60 * 12, // 12h
			},
		}),
		mmapChunksTotal: prometheus.NewCounter(prometheus.CounterOpts{
			Name: "prometheus_tsdb_mmap_chunks_total",
			Help: "Total number of chunks that were memory-mapped.",
		}),
	}

	if r != nil {
		r.MustRegister(
			m.activeAppenders,
			m.series,
			m.chunks,
			m.chunksCreated,
			m.chunksRemoved,
			m.seriesCreated,
			m.seriesRemoved,
			m.seriesNotFound,
			m.gcDuration,
			m.walTruncateDuration,
			m.walCorruptionsTotal,
			m.dataTotalReplayDuration,
			m.samplesAppended,
			m.outOfOrderSamplesAppended,
			m.outOfBoundSamples,
			m.outOfOrderSamples,
			m.tooOldSamples,
			m.headTruncateFail,
			m.headTruncateTotal,
			m.checkpointDeleteFail,
			m.checkpointDeleteTotal,
			m.checkpointCreationFail,
			m.checkpointCreationTotal,
			m.mmapChunksTotal,
			m.mmapChunkCorruptionTotal,
			m.snapshotReplayErrorTotal,
			m.oooHistogram,
			// Metrics bound to functions and not needed in tests
			// can be created and registered on the spot.
			prometheus.NewGaugeFunc(prometheus.GaugeOpts{
				Name: "prometheus_tsdb_head_max_time",
				Help: "Maximum timestamp of the head block. The unit is decided by the library consumer.",
			}, func() float64 {
				return float64(h.MaxTime())
			}),
			prometheus.NewGaugeFunc(prometheus.GaugeOpts{
				Name: "prometheus_tsdb_head_min_time",
				Help: "Minimum time bound of the head block. The unit is decided by the library consumer.",
			}, func() float64 {
				return float64(h.MinTime())
			}),
			prometheus.NewGaugeFunc(prometheus.GaugeOpts{
				Name: "prometheus_tsdb_isolation_low_watermark",
				Help: "The lowest TSDB append ID that is still referenced.",
			}, func() float64 {
				return float64(h.iso.lowWatermark())
			}),
			prometheus.NewGaugeFunc(prometheus.GaugeOpts{
				Name: "prometheus_tsdb_isolation_high_watermark",
				Help: "The highest TSDB append ID that has been given out.",
			}, func() float64 {
				return float64(h.iso.lastAppendID())
			}),
			prometheus.NewGaugeFunc(prometheus.GaugeOpts{
				Name: "prometheus_tsdb_head_chunks_storage_size_bytes",
				Help: "Size of the chunks_head directory.",
			}, func() float64 {
				val, err := h.chunkDiskMapper.Size()
				if err != nil {
					level.Error(h.logger).Log("msg", "Failed to calculate size of \"chunks_head\" dir",
						"err", err.Error())
				}
				return float64(val)
			}),
		)
	}
	return m
}

func mmappedChunksDir(dir string) string { return filepath.Join(dir, "chunks_head") }

// HeadStats are the statistics for the head component of the DB.
type HeadStats struct {
	WALReplayStatus *WALReplayStatus
}

// NewHeadStats returns a new HeadStats object.
func NewHeadStats() *HeadStats {
	return &HeadStats{
		WALReplayStatus: &WALReplayStatus{},
	}
}

// WALReplayStatus contains status information about the WAL replay.
type WALReplayStatus struct {
	sync.RWMutex
	Min     int
	Max     int
	Current int
}

// GetWALReplayStatus returns the WAL replay status information.
func (s *WALReplayStatus) GetWALReplayStatus() WALReplayStatus {
	s.RLock()
	defer s.RUnlock()

	return WALReplayStatus{
		Min:     s.Min,
		Max:     s.Max,
		Current: s.Current,
	}
}

const cardinalityCacheExpirationTime = time.Duration(30) * time.Second

// Init loads data from the write ahead log and prepares the head for writes.
// It should be called before using an appender so that it
// limits the ingested samples to the head min valid time.
func (h *Head) Init(minValidTime int64) error {
	h.minValidTime.Store(minValidTime)
	defer func() {
		h.postings.EnsureOrder(h.opts.WALReplayConcurrency)
	}()
	defer h.gc() // After loading the wal remove the obsolete data from the head.
	defer func() {
		// Loading of m-mapped chunks and snapshot can make the mint of the Head
		// to go below minValidTime.
		if h.MinTime() < h.minValidTime.Load() {
			h.minTime.Store(h.minValidTime.Load())
		}
	}()

	level.Info(h.logger).Log("msg", "Replaying on-disk memory mappable chunks if any")
	start := time.Now()

	snapIdx, snapOffset := -1, 0
	refSeries := make(map[chunks.HeadSeriesRef]*memSeries)

	snapshotLoaded := false
	if h.opts.EnableMemorySnapshotOnShutdown {
		level.Info(h.logger).Log("msg", "Chunk snapshot is enabled, replaying from the snapshot")
		// If there are any WAL files, there should be at least one WAL file with an index that is current or newer
		// than the snapshot index. If the WAL index is behind the snapshot index somehow, the snapshot is assumed
		// to be outdated.
		loadSnapshot := true
		if h.wal != nil {
			_, endAt, err := wlog.Segments(h.wal.Dir())
			if err != nil {
				return errors.Wrap(err, "finding WAL segments")
			}

			_, idx, _, err := LastChunkSnapshot(h.opts.ChunkDirRoot)
			if err != nil && err != record.ErrNotFound {
				level.Error(h.logger).Log("msg", "Could not find last snapshot", "err", err)
			}

			if err == nil && endAt < idx {
				loadSnapshot = false
				level.Warn(h.logger).Log("msg", "Last WAL file is behind snapshot, removing snapshots")
				if err := DeleteChunkSnapshots(h.opts.ChunkDirRoot, math.MaxInt, math.MaxInt); err != nil {
					level.Error(h.logger).Log("msg", "Error while deleting snapshot directories", "err", err)
				}
			}
		}
		if loadSnapshot {
			var err error
			snapIdx, snapOffset, refSeries, err = h.loadChunkSnapshot()
			if err == nil {
				snapshotLoaded = true
				level.Info(h.logger).Log("msg", "Chunk snapshot loading time", "duration", time.Since(start).String())
			}
			if err != nil {
				snapIdx, snapOffset = -1, 0
				refSeries = make(map[chunks.HeadSeriesRef]*memSeries)

				h.metrics.snapshotReplayErrorTotal.Inc()
				level.Error(h.logger).Log("msg", "Failed to load chunk snapshot", "err", err)
				// We clear the partially loaded data to replay fresh from the WAL.
				if err := h.resetInMemoryState(); err != nil {
					return err
				}
			}
		}
	}

	mmapChunkReplayStart := time.Now()
	var (
		mmappedChunks    map[chunks.HeadSeriesRef][]*mmappedChunk
		oooMmappedChunks map[chunks.HeadSeriesRef][]*mmappedChunk
		lastMmapRef      chunks.ChunkDiskMapperRef
		err              error
	)
	if snapshotLoaded || h.wal != nil {
		// If snapshot was not loaded and if there is no WAL, then m-map chunks will be discarded
		// anyway. So we only load m-map chunks when it won't be discarded.
		mmappedChunks, oooMmappedChunks, lastMmapRef, err = h.loadMmappedChunks(refSeries)
		if err != nil {
			// TODO(codesome): clear out all m-map chunks here for refSeries.
			level.Error(h.logger).Log("msg", "Loading on-disk chunks failed", "err", err)
			if _, ok := errors.Cause(err).(*chunks.CorruptionErr); ok {
				h.metrics.mmapChunkCorruptionTotal.Inc()
			}

			// Discard snapshot data since we need to replay the WAL for the missed m-map chunks data.
			snapIdx, snapOffset = -1, 0

			// If this fails, data will be recovered from WAL.
			// Hence we wont lose any data (given WAL is not corrupt).
			mmappedChunks, oooMmappedChunks, lastMmapRef, err = h.removeCorruptedMmappedChunks(err)
			if err != nil {
				return err
			}
		}
		level.Info(h.logger).Log("msg", "On-disk memory mappable chunks replay completed", "duration", time.Since(mmapChunkReplayStart).String())
	}

	if h.wal == nil {
		level.Info(h.logger).Log("msg", "WAL not found")
		return nil
	}

	level.Info(h.logger).Log("msg", "Replaying WAL, this may take a while")

	checkpointReplayStart := time.Now()
	// Backfill the checkpoint first if it exists.
	dir, startFrom, err := wlog.LastCheckpoint(h.wal.Dir())
	if err != nil && err != record.ErrNotFound {
		return errors.Wrap(err, "find last checkpoint")
	}

	// Find the last segment.
	_, endAt, e := wlog.Segments(h.wal.Dir())
	if e != nil {
		return errors.Wrap(e, "finding WAL segments")
	}

	h.startWALReplayStatus(startFrom, endAt)

	multiRef := map[chunks.HeadSeriesRef]chunks.HeadSeriesRef{}
	if err == nil && startFrom >= snapIdx {
		sr, err := wlog.NewSegmentsReader(dir)
		if err != nil {
			return errors.Wrap(err, "open checkpoint")
		}
		defer func() {
			if err := sr.Close(); err != nil {
				level.Warn(h.logger).Log("msg", "Error while closing the wal segments reader", "err", err)
			}
		}()

		// A corrupted checkpoint is a hard error for now and requires user
		// intervention. There's likely little data that can be recovered anyway.
		if err := h.loadWAL(wlog.NewReader(sr), multiRef, mmappedChunks, oooMmappedChunks); err != nil {
			return errors.Wrap(err, "backfill checkpoint")
		}
		h.updateWALReplayStatusRead(startFrom)
		startFrom++
		level.Info(h.logger).Log("msg", "WAL checkpoint loaded")
	}
	checkpointReplayDuration := time.Since(checkpointReplayStart)

	walReplayStart := time.Now()

	if snapIdx > startFrom {
		startFrom = snapIdx
	}
	// Backfill segments from the most recent checkpoint onwards.
	for i := startFrom; i <= endAt; i++ {
		s, err := wlog.OpenReadSegment(wlog.SegmentName(h.wal.Dir(), i))
		if err != nil {
			return errors.Wrap(err, fmt.Sprintf("open WAL segment: %d", i))
		}

		offset := 0
		if i == snapIdx {
			offset = snapOffset
		}
		sr, err := wlog.NewSegmentBufReaderWithOffset(offset, s)
		if errors.Is(err, io.EOF) {
			// File does not exist.
			continue
		}
		if err != nil {
			return errors.Wrapf(err, "segment reader (offset=%d)", offset)
		}
		err = h.loadWAL(wlog.NewReader(sr), multiRef, mmappedChunks, oooMmappedChunks)
		if err := sr.Close(); err != nil {
			level.Warn(h.logger).Log("msg", "Error while closing the wal segments reader", "err", err)
		}
		if err != nil {
			return err
		}
		level.Info(h.logger).Log("msg", "WAL segment loaded", "segment", i, "maxSegment", endAt)
		h.updateWALReplayStatusRead(i)
	}
	walReplayDuration := time.Since(walReplayStart)

	wblReplayStart := time.Now()
	if h.wbl != nil {
		// Replay WBL.
		startFrom, endAt, e = wlog.Segments(h.wbl.Dir())
		if e != nil {
			return &errLoadWbl{errors.Wrap(e, "finding WBL segments")}
		}
		h.startWALReplayStatus(startFrom, endAt)

		for i := startFrom; i <= endAt; i++ {
			s, err := wlog.OpenReadSegment(wlog.SegmentName(h.wbl.Dir(), i))
			if err != nil {
				return &errLoadWbl{errors.Wrap(err, fmt.Sprintf("open WBL segment: %d", i))}
			}

			sr := wlog.NewSegmentBufReader(s)
			err = h.loadWBL(wlog.NewReader(sr), multiRef, lastMmapRef)
			if err := sr.Close(); err != nil {
				level.Warn(h.logger).Log("msg", "Error while closing the wbl segments reader", "err", err)
			}
			if err != nil {
				return &errLoadWbl{err}
			}
			level.Info(h.logger).Log("msg", "WBL segment loaded", "segment", i, "maxSegment", endAt)
			h.updateWALReplayStatusRead(i)
		}
	}

	wblReplayDuration := time.Since(wblReplayStart)

	totalReplayDuration := time.Since(start)
	h.metrics.dataTotalReplayDuration.Set(totalReplayDuration.Seconds())
	level.Info(h.logger).Log(
		"msg", "WAL replay completed",
		"checkpoint_replay_duration", checkpointReplayDuration.String(),
		"wal_replay_duration", walReplayDuration.String(),
		"wbl_replay_duration", wblReplayDuration.String(),
		"total_replay_duration", totalReplayDuration.String(),
	)

	return nil
}

func (h *Head) loadMmappedChunks(refSeries map[chunks.HeadSeriesRef]*memSeries) (map[chunks.HeadSeriesRef][]*mmappedChunk, map[chunks.HeadSeriesRef][]*mmappedChunk, chunks.ChunkDiskMapperRef, error) {
	mmappedChunks := map[chunks.HeadSeriesRef][]*mmappedChunk{}
	oooMmappedChunks := map[chunks.HeadSeriesRef][]*mmappedChunk{}
	var lastRef, secondLastRef chunks.ChunkDiskMapperRef
	if err := h.chunkDiskMapper.IterateAllChunks(func(seriesRef chunks.HeadSeriesRef, chunkRef chunks.ChunkDiskMapperRef, mint, maxt int64, numSamples uint16, encoding chunkenc.Encoding, isOOO bool) error {
		secondLastRef = lastRef
		lastRef = chunkRef
		if !isOOO && maxt < h.minValidTime.Load() {
			return nil
		}

		// We ignore any chunk that doesn't have a valid encoding
		if !chunkenc.IsValidEncoding(encoding) {
			return nil
		}

		ms, ok := refSeries[seriesRef]

		if isOOO {
			if !ok {
				oooMmappedChunks[seriesRef] = append(oooMmappedChunks[seriesRef], &mmappedChunk{
					ref:        chunkRef,
					minTime:    mint,
					maxTime:    maxt,
					numSamples: numSamples,
				})
				return nil
			}

			h.metrics.chunks.Inc()
			h.metrics.chunksCreated.Inc()

			if ms.ooo == nil {
				ms.ooo = &memSeriesOOOFields{}
			}

			ms.ooo.oooMmappedChunks = append(ms.ooo.oooMmappedChunks, &mmappedChunk{
				ref:        chunkRef,
				minTime:    mint,
				maxTime:    maxt,
				numSamples: numSamples,
			})

			h.updateMinOOOMaxOOOTime(mint, maxt)
			return nil
		}

		if !ok {
			slice := mmappedChunks[seriesRef]
			if len(slice) > 0 && slice[len(slice)-1].maxTime >= mint {
				h.metrics.mmapChunkCorruptionTotal.Inc()
				return fmt.Errorf("out of sequence m-mapped chunk for series ref %d, last chunk: [%d, %d], new: [%d, %d]",
					seriesRef, slice[len(slice)-1].minTime, slice[len(slice)-1].maxTime, mint, maxt)
			}
			slice = append(slice, &mmappedChunk{
				ref:        chunkRef,
				minTime:    mint,
				maxTime:    maxt,
				numSamples: numSamples,
			})
			mmappedChunks[seriesRef] = slice
			return nil
		}

		if len(ms.mmappedChunks) > 0 && ms.mmappedChunks[len(ms.mmappedChunks)-1].maxTime >= mint {
			h.metrics.mmapChunkCorruptionTotal.Inc()
			return fmt.Errorf("out of sequence m-mapped chunk for series ref %d, last chunk: [%d, %d], new: [%d, %d]",
				seriesRef, ms.mmappedChunks[len(ms.mmappedChunks)-1].minTime, ms.mmappedChunks[len(ms.mmappedChunks)-1].maxTime,
				mint, maxt)
		}

		h.metrics.chunks.Inc()
		h.metrics.chunksCreated.Inc()
		ms.mmappedChunks = append(ms.mmappedChunks, &mmappedChunk{
			ref:        chunkRef,
			minTime:    mint,
			maxTime:    maxt,
			numSamples: numSamples,
		})
		h.updateMinMaxTime(mint, maxt)
		if ms.headChunks != nil && maxt >= ms.headChunks.minTime {
			// The head chunk was completed and was m-mapped after taking the snapshot.
			// Hence remove this chunk.
			ms.nextAt = 0
			ms.headChunks = nil
			ms.app = nil
		}
		return nil
	}); err != nil {
		// secondLastRef because the lastRef caused an error.
		return nil, nil, secondLastRef, errors.Wrap(err, "iterate on on-disk chunks")
	}
	return mmappedChunks, oooMmappedChunks, lastRef, nil
}

// removeCorruptedMmappedChunks attempts to delete the corrupted mmapped chunks and if it fails, it clears all the previously
// loaded mmapped chunks.
func (h *Head) removeCorruptedMmappedChunks(err error) (map[chunks.HeadSeriesRef][]*mmappedChunk, map[chunks.HeadSeriesRef][]*mmappedChunk, chunks.ChunkDiskMapperRef, error) {
	level.Info(h.logger).Log("msg", "Deleting mmapped chunk files")
	// We never want to preserve the in-memory series from snapshots if we are repairing m-map chunks.
	if err := h.resetInMemoryState(); err != nil {
		return map[chunks.HeadSeriesRef][]*mmappedChunk{}, map[chunks.HeadSeriesRef][]*mmappedChunk{}, 0, err
	}

	level.Info(h.logger).Log("msg", "Deleting mmapped chunk files")

	if err := h.chunkDiskMapper.DeleteCorrupted(err); err != nil {
		level.Info(h.logger).Log("msg", "Deletion of corrupted mmap chunk files failed, discarding chunk files completely", "err", err)
		if err := h.chunkDiskMapper.Truncate(math.MaxUint32); err != nil {
			level.Error(h.logger).Log("msg", "Deletion of all mmap chunk files failed", "err", err)
		}
		return map[chunks.HeadSeriesRef][]*mmappedChunk{}, map[chunks.HeadSeriesRef][]*mmappedChunk{}, 0, nil
	}

	level.Info(h.logger).Log("msg", "Deletion of mmap chunk files successful, reattempting m-mapping the on-disk chunks")
	mmappedChunks, oooMmappedChunks, lastRef, err := h.loadMmappedChunks(make(map[chunks.HeadSeriesRef]*memSeries))
	if err != nil {
		level.Error(h.logger).Log("msg", "Loading on-disk chunks failed, discarding chunk files completely", "err", err)
		if err := h.chunkDiskMapper.Truncate(math.MaxUint32); err != nil {
			level.Error(h.logger).Log("msg", "Deletion of all mmap chunk files failed after failed loading", "err", err)
		}
		mmappedChunks = map[chunks.HeadSeriesRef][]*mmappedChunk{}
	}

	return mmappedChunks, oooMmappedChunks, lastRef, nil
}

func (h *Head) ApplyConfig(cfg *config.Config, wbl *wlog.WL) {
	oooTimeWindow := int64(0)
	if cfg.StorageConfig.TSDBConfig != nil {
		oooTimeWindow = cfg.StorageConfig.TSDBConfig.OutOfOrderTimeWindow
	}
	if oooTimeWindow < 0 {
		oooTimeWindow = 0
	}

	h.SetOutOfOrderTimeWindow(oooTimeWindow, wbl)

	if !h.opts.EnableExemplarStorage {
		return
	}

	// Head uses opts.MaxExemplars in combination with opts.EnableExemplarStorage
	// to decide if it should pass exemplars along to its exemplar storage, so we
	// need to update opts.MaxExemplars here.
	prevSize := h.opts.MaxExemplars.Load()
	h.opts.MaxExemplars.Store(cfg.StorageConfig.ExemplarsConfig.MaxExemplars)
	newSize := h.opts.MaxExemplars.Load()

	if prevSize == newSize {
		return
	}

	migrated := h.exemplars.(*CircularExemplarStorage).Resize(newSize)
	level.Info(h.logger).Log("msg", "Exemplar storage resized", "from", prevSize, "to", newSize, "migrated", migrated)
}

// SetOutOfOrderTimeWindow updates the out of order related parameters.
// If the Head already has a WBL set, then the wbl will be ignored.
func (h *Head) SetOutOfOrderTimeWindow(oooTimeWindow int64, wbl *wlog.WL) {
	if oooTimeWindow > 0 && h.wbl == nil {
		h.wbl = wbl
	}

	h.opts.OutOfOrderTimeWindow.Store(oooTimeWindow)
}

// EnableNativeHistograms enables the native histogram feature.
func (h *Head) EnableNativeHistograms() {
	h.opts.EnableNativeHistograms.Store(true)
}

// DisableNativeHistograms disables the native histogram feature.
func (h *Head) DisableNativeHistograms() {
	h.opts.EnableNativeHistograms.Store(false)
}

// PostingsCardinalityStats returns highest cardinality stats by label and value names.
func (h *Head) PostingsCardinalityStats(statsByLabelName string, limit int) *index.PostingsStats {
	h.cardinalityMutex.Lock()
	defer h.cardinalityMutex.Unlock()
	currentTime := time.Duration(time.Now().Unix()) * time.Second
	seconds := currentTime - h.lastPostingsStatsCall
	if seconds > cardinalityCacheExpirationTime {
		h.cardinalityCache = nil
	}
	if h.cardinalityCache != nil {
		return h.cardinalityCache
	}
	h.cardinalityCache = h.postings.Stats(statsByLabelName, limit)
	h.lastPostingsStatsCall = time.Duration(time.Now().Unix()) * time.Second

	return h.cardinalityCache
}

func (h *Head) updateMinMaxTime(mint, maxt int64) {
	for {
		lt := h.MinTime()
		if mint >= lt {
			break
		}
		if h.minTime.CompareAndSwap(lt, mint) {
			break
		}
	}
	for {
		ht := h.MaxTime()
		if maxt <= ht {
			break
		}
		if h.maxTime.CompareAndSwap(ht, maxt) {
			break
		}
	}
}

func (h *Head) updateMinOOOMaxOOOTime(mint, maxt int64) {
	for {
		lt := h.MinOOOTime()
		if mint >= lt {
			break
		}
		if h.minOOOTime.CompareAndSwap(lt, mint) {
			break
		}
	}
	for {
		ht := h.MaxOOOTime()
		if maxt <= ht {
			break
		}
		if h.maxOOOTime.CompareAndSwap(ht, maxt) {
			break
		}
	}
}

// SetMinValidTime sets the minimum timestamp the head can ingest.
func (h *Head) SetMinValidTime(minValidTime int64) {
	h.minValidTime.Store(minValidTime)
}

// Truncate removes old data before mint from the head and WAL.
func (h *Head) Truncate(mint int64) (err error) {
	initialize := h.MinTime() == math.MaxInt64
	if err := h.truncateMemory(mint); err != nil {
		return err
	}
	if initialize {
		return nil
	}
	return h.truncateWAL(mint)
}

// OverlapsClosedInterval returns true if the head overlaps [mint, maxt].
func (h *Head) OverlapsClosedInterval(mint, maxt int64) bool {
	return h.MinTime() <= maxt && mint <= h.MaxTime()
}

// truncateMemory removes old data before mint from the head.
func (h *Head) truncateMemory(mint int64) (err error) {
	h.chunkSnapshotMtx.Lock()
	defer h.chunkSnapshotMtx.Unlock()

	defer func() {
		if err != nil {
			h.metrics.headTruncateFail.Inc()
		}
	}()

	initialize := h.MinTime() == math.MaxInt64

	if h.MinTime() >= mint && !initialize {
		return nil
	}

	// The order of these two Store() should not be changed,
	// i.e. truncation time is set before in-process boolean.
	h.lastMemoryTruncationTime.Store(mint)
	h.memTruncationInProcess.Store(true)
	defer h.memTruncationInProcess.Store(false)

	// We wait for pending queries to end that overlap with this truncation.
	if !initialize {
		h.WaitForPendingReadersInTimeRange(h.MinTime(), mint)
	}

	h.minTime.Store(mint)
	h.minValidTime.Store(mint)

	// Ensure that max time is at least as high as min time.
	for h.MaxTime() < mint {
		h.maxTime.CompareAndSwap(h.MaxTime(), mint)
	}

	// This was an initial call to Truncate after loading blocks on startup.
	// We haven't read back the WAL yet, so do not attempt to truncate it.
	if initialize {
		return nil
	}

	h.metrics.headTruncateTotal.Inc()
	return h.truncateSeriesAndChunkDiskMapper("truncateMemory")
}

// WaitForPendingReadersInTimeRange waits for queries overlapping with given range to finish querying.
// The query timeout limits the max wait time of this function implicitly.
// The mint is inclusive and maxt is the truncation time hence exclusive.
func (h *Head) WaitForPendingReadersInTimeRange(mint, maxt int64) {
	maxt-- // Making it inclusive before checking overlaps.
	overlaps := func() bool {
		o := false
		h.iso.TraverseOpenReads(func(s *isolationState) bool {
			if s.mint <= maxt && mint <= s.maxt {
				// Overlaps with the truncation range.
				o = true
				return false
			}
			return true
		})
		return o
	}
	for overlaps() {
		time.Sleep(500 * time.Millisecond)
	}
}

// WaitForPendingReadersForOOOChunksAtOrBefore is like WaitForPendingReadersInTimeRange, except it waits for
// queries touching OOO chunks less than or equal to chunk to finish querying.
func (h *Head) WaitForPendingReadersForOOOChunksAtOrBefore(chunk chunks.ChunkDiskMapperRef) {
	for h.oooIso.HasOpenReadsAtOrBefore(chunk) {
		time.Sleep(500 * time.Millisecond)
	}
}

// WaitForAppendersOverlapping waits for appends overlapping maxt to finish.
func (h *Head) WaitForAppendersOverlapping(maxt int64) {
	for maxt >= h.iso.lowestAppendTime() {
		time.Sleep(500 * time.Millisecond)
	}
}

// IsQuerierCollidingWithTruncation returns if the current querier needs to be closed and if a new querier
// has to be created. In the latter case, the method also returns the new mint to be used for creating the
// new range head and the new querier. This methods helps preventing races with the truncation of in-memory data.
//
// NOTE: The querier should already be taken before calling this.
func (h *Head) IsQuerierCollidingWithTruncation(querierMint, querierMaxt int64) (shouldClose, getNew bool, newMint int64) {
	if !h.memTruncationInProcess.Load() {
		return false, false, 0
	}
	// Head truncation is in process. It also means that the block that was
	// created for this truncation range is also available.
	// Check if we took a querier that overlaps with this truncation.
	memTruncTime := h.lastMemoryTruncationTime.Load()
	if querierMaxt < memTruncTime {
		// Head compaction has happened and this time range is being truncated.
		// This query doesn't overlap with the Head any longer.
		// We should close this querier to avoid races and the data would be
		// available with the blocks below.
		// Cases:
		// 1.     |------truncation------|
		//   |---query---|
		// 2.     |------truncation------|
		//              |---query---|
		return true, false, 0
	}
	if querierMint < memTruncTime {
		// The truncation time is not same as head mint that we saw above but the
		// query still overlaps with the Head.
		// The truncation started after we got the querier. So it is not safe
		// to use this querier and/or might block truncation. We should get
		// a new querier for the new Head range while remaining will be available
		// in the blocks below.
		// Case:
		//      |------truncation------|
		//                        |----query----|
		// Turns into
		//      |------truncation------|
		//                             |---qu---|
		return true, true, memTruncTime
	}

	// Other case is this, which is a no-op
	//      |------truncation------|
	//                              |---query---|
	return false, false, 0
}

// truncateWAL removes old data before mint from the WAL.
func (h *Head) truncateWAL(mint int64) error {
	h.chunkSnapshotMtx.Lock()
	defer h.chunkSnapshotMtx.Unlock()

	if h.wal == nil || mint <= h.lastWALTruncationTime.Load() {
		return nil
	}
	start := time.Now()
	h.lastWALTruncationTime.Store(mint)

	first, last, err := wlog.Segments(h.wal.Dir())
	if err != nil {
		return errors.Wrap(err, "get segment range")
	}
	// Start a new segment, so low ingestion volume TSDB don't have more WAL than
	// needed.
	if _, err := h.wal.NextSegment(); err != nil {
		return errors.Wrap(err, "next segment")
	}
	last-- // Never consider last segment for checkpoint.
	if last < 0 {
		return nil // no segments yet.
	}
	// The lower two thirds of segments should contain mostly obsolete samples.
	// If we have less than two segments, it's not worth checkpointing yet.
	// With the default 2h blocks, this will keeping up to around 3h worth
	// of WAL segments.
	last = first + (last-first)*2/3
	if last <= first {
		return nil
	}

	keep := func(id chunks.HeadSeriesRef) bool {
		if h.series.getByID(id) != nil {
			return true
		}
		h.deletedMtx.Lock()
		keepUntil, ok := h.deleted[id]
		h.deletedMtx.Unlock()
		return ok && keepUntil > last
	}
	h.metrics.checkpointCreationTotal.Inc()
	if _, err = wlog.Checkpoint(h.logger, h.wal, first, last, keep, mint); err != nil {
		h.metrics.checkpointCreationFail.Inc()
		if _, ok := errors.Cause(err).(*wlog.CorruptionErr); ok {
			h.metrics.walCorruptionsTotal.Inc()
		}
		return errors.Wrap(err, "create checkpoint")
	}
	if err := h.wal.Truncate(last + 1); err != nil {
		// If truncating fails, we'll just try again at the next checkpoint.
		// Leftover segments will just be ignored in the future if there's a checkpoint
		// that supersedes them.
		level.Error(h.logger).Log("msg", "truncating segments failed", "err", err)
	}

	// The checkpoint is written and segments before it is truncated, so we no
	// longer need to track deleted series that are before it.
	h.deletedMtx.Lock()
	for ref, segment := range h.deleted {
		if segment <= last {
			delete(h.deleted, ref)
		}
	}
	h.deletedMtx.Unlock()

	h.metrics.checkpointDeleteTotal.Inc()
	if err := wlog.DeleteCheckpoints(h.wal.Dir(), last); err != nil {
		// Leftover old checkpoints do not cause problems down the line beyond
		// occupying disk space.
		// They will just be ignored since a higher checkpoint exists.
		level.Error(h.logger).Log("msg", "delete old checkpoints", "err", err)
		h.metrics.checkpointDeleteFail.Inc()
	}
	h.metrics.walTruncateDuration.Observe(time.Since(start).Seconds())

	level.Info(h.logger).Log("msg", "WAL checkpoint complete",
		"first", first, "last", last, "duration", time.Since(start))

	return nil
}

// truncateOOO
//   - waits for any pending reads that potentially touch chunks less than or equal to newMinOOOMmapRef
//   - truncates the OOO WBL files whose index is strictly less than lastWBLFile.
//   - garbage collects all the m-map chunks from the memory that are less than or equal to newMinOOOMmapRef
//     and then deletes the series that do not have any data anymore.
//
// The caller is responsible for ensuring that no further queriers will be created that reference chunks less
// than or equal to newMinOOOMmapRef before calling truncateOOO.
func (h *Head) truncateOOO(lastWBLFile int, newMinOOOMmapRef chunks.ChunkDiskMapperRef) error {
	curMinOOOMmapRef := chunks.ChunkDiskMapperRef(h.minOOOMmapRef.Load())
	if newMinOOOMmapRef.GreaterThan(curMinOOOMmapRef) {
		h.WaitForPendingReadersForOOOChunksAtOrBefore(newMinOOOMmapRef)
		h.minOOOMmapRef.Store(uint64(newMinOOOMmapRef))

		if err := h.truncateSeriesAndChunkDiskMapper("truncateOOO"); err != nil {
			return err
		}
	}

	if h.wbl == nil {
		return nil
	}

	return h.wbl.Truncate(lastWBLFile)
}

// truncateSeriesAndChunkDiskMapper is a helper function for truncateMemory and truncateOOO.
// It runs GC on the Head and truncates the ChunkDiskMapper accordingly.
func (h *Head) truncateSeriesAndChunkDiskMapper(caller string) error {
	start := time.Now()
	headMaxt := h.MaxTime()
	actualMint, minOOOTime, minMmapFile := h.gc()
	level.Info(h.logger).Log("msg", "Head GC completed", "caller", caller, "duration", time.Since(start))
	h.metrics.gcDuration.Observe(time.Since(start).Seconds())

	if actualMint > h.minTime.Load() {
		// The actual mint of the head is higher than the one asked to truncate.
		appendableMinValidTime := h.appendableMinValidTime()
		if actualMint < appendableMinValidTime {
			h.minTime.Store(actualMint)
			h.minValidTime.Store(actualMint)
		} else {
			// The actual min time is in the appendable window.
			// So we set the mint to the appendableMinValidTime.
			h.minTime.Store(appendableMinValidTime)
			h.minValidTime.Store(appendableMinValidTime)
		}
	}
	if headMaxt-h.opts.OutOfOrderTimeWindow.Load() < minOOOTime {
		// The allowed OOO window is lower than the min OOO time seen during GC.
		// So it is possible that some OOO sample was inserted that was less that minOOOTime.
		// So we play safe and set it to the min that was possible.
		minOOOTime = headMaxt - h.opts.OutOfOrderTimeWindow.Load()
	}
	h.minOOOTime.Store(minOOOTime)

	// Truncate the chunk m-mapper.
	if err := h.chunkDiskMapper.Truncate(uint32(minMmapFile)); err != nil {
		return errors.Wrap(err, "truncate chunks.HeadReadWriter by file number")
	}
	return nil
}

type Stats struct {
	NumSeries         uint64
	MinTime, MaxTime  int64
	IndexPostingStats *index.PostingsStats
}

// Stats returns important current HEAD statistics. Note that it is expensive to
// calculate these.
func (h *Head) Stats(statsByLabelName string, limit int) *Stats {
	return &Stats{
		NumSeries:         h.NumSeries(),
		MaxTime:           h.MaxTime(),
		MinTime:           h.MinTime(),
		IndexPostingStats: h.PostingsCardinalityStats(statsByLabelName, limit),
	}
}

// RangeHead allows querying Head via an IndexReader, ChunkReader and tombstones.Reader
// but only within a restricted range.  Used for queries and compactions.
type RangeHead struct {
	head       *Head
	mint, maxt int64

	isolationOff bool
}

// NewRangeHead returns a *RangeHead.
// There are no restrictions on mint/maxt.
func NewRangeHead(head *Head, mint, maxt int64) *RangeHead {
	return &RangeHead{
		head: head,
		mint: mint,
		maxt: maxt,
	}
}

// NewRangeHeadWithIsolationDisabled returns a *RangeHead that does not create an isolationState.
func NewRangeHeadWithIsolationDisabled(head *Head, mint, maxt int64) *RangeHead {
	rh := NewRangeHead(head, mint, maxt)
	rh.isolationOff = true
	return rh
}

func (h *RangeHead) Index() (IndexReader, error) {
	return h.head.indexRange(h.mint, h.maxt), nil
}

func (h *RangeHead) Chunks() (ChunkReader, error) {
	var isoState *isolationState
	if !h.isolationOff {
		isoState = h.head.iso.State(h.mint, h.maxt)
	}
	return h.head.chunksRange(h.mint, h.maxt, isoState)
}

func (h *RangeHead) Tombstones() (tombstones.Reader, error) {
	return h.head.tombstones, nil
}

func (h *RangeHead) MinTime() int64 {
	return h.mint
}

// MaxTime returns the max time of actual data fetch-able from the head.
// This controls the chunks time range which is closed [b.MinTime, b.MaxTime].
func (h *RangeHead) MaxTime() int64 {
	return h.maxt
}

// BlockMaxTime returns the max time of the potential block created from this head.
// It's different to MaxTime as we need to add +1 millisecond to block maxt because block
// intervals are half-open: [b.MinTime, b.MaxTime). Block intervals are always +1 than the total samples it includes.
func (h *RangeHead) BlockMaxTime() int64 {
	return h.MaxTime() + 1
}

func (h *RangeHead) NumSeries() uint64 {
	return h.head.NumSeries()
}

var rangeHeadULID = ulid.MustParse("0000000000XXXXXXXRANGEHEAD")

func (h *RangeHead) Meta() BlockMeta {
	return BlockMeta{
		MinTime: h.MinTime(),
		MaxTime: h.MaxTime(),
		ULID:    rangeHeadULID,
		Stats: BlockStats{
			NumSeries: h.NumSeries(),
		},
	}
}

// String returns an human readable representation of the range head. It's important to
// keep this function in order to avoid the struct dump when the head is stringified in
// errors or logs.
func (h *RangeHead) String() string {
	return fmt.Sprintf("range head (mint: %d, maxt: %d)", h.MinTime(), h.MaxTime())
}

// Delete all samples in the range of [mint, maxt] for series that satisfy the given
// label matchers.
func (h *Head) Delete(ctx context.Context, mint, maxt int64, ms ...*labels.Matcher) error {
	// Do not delete anything beyond the currently valid range.
	mint, maxt = clampInterval(mint, maxt, h.MinTime(), h.MaxTime())

	ir := h.indexRange(mint, maxt)

	p, err := ir.PostingsForMatchers(ctx, false, ms...)
	if err != nil {
		return errors.Wrap(err, "select series")
	}

	var stones []tombstones.Stone
	for p.Next() {
		if err := ctx.Err(); err != nil {
			return errors.Wrap(err, "select series")
		}

		series := h.series.getByID(chunks.HeadSeriesRef(p.At()))
		if series == nil {
			level.Debug(h.logger).Log("msg", "Series not found in Head.Delete")
			continue
		}

		series.RLock()
		t0, t1 := series.minTime(), series.maxTime()
		series.RUnlock()
		if t0 == math.MinInt64 || t1 == math.MinInt64 {
			continue
		}
		// Delete only until the current values and not beyond.
		t0, t1 = clampInterval(mint, maxt, t0, t1)
		stones = append(stones, tombstones.Stone{Ref: p.At(), Intervals: tombstones.Intervals{{Mint: t0, Maxt: t1}}})
	}
	if p.Err() != nil {
		return p.Err()
	}
	if ctx.Err() != nil {
		return errors.Wrap(err, "select series")
	}

	if h.wal != nil {
		var enc record.Encoder
		if err := h.wal.Log(enc.Tombstones(stones, nil)); err != nil {
			return err
		}
	}
	for _, s := range stones {
		h.tombstones.AddInterval(s.Ref, s.Intervals[0])
	}

	return nil
}

// gc removes data before the minimum timestamp from the head.
// It returns
// * The actual min times of the chunks present in the Head.
// * The min OOO time seen during the GC.
// * Min mmap file number seen in the series (in-order and out-of-order) after gc'ing the series.
func (h *Head) gc() (actualInOrderMint, minOOOTime int64, minMmapFile int) {
	// Only data strictly lower than this timestamp must be deleted.
	mint := h.MinTime()
	// Only ooo m-map chunks strictly lower than or equal to this ref
	// must be deleted.
	minOOOMmapRef := chunks.ChunkDiskMapperRef(h.minOOOMmapRef.Load())

	// Drop old chunks and remember series IDs and hashes if they can be
	// deleted entirely.
	deleted, chunksRemoved, actualInOrderMint, minOOOTime, minMmapFile := h.series.gc(mint, minOOOMmapRef)
	seriesRemoved := len(deleted)

	h.metrics.seriesRemoved.Add(float64(seriesRemoved))
	h.metrics.chunksRemoved.Add(float64(chunksRemoved))
	h.metrics.chunks.Sub(float64(chunksRemoved))
	h.numSeries.Sub(uint64(seriesRemoved))

	// Remove deleted series IDs from the postings lists.
	h.postings.Delete(deleted)

	// Remove tombstones referring to the deleted series.
	h.tombstones.DeleteTombstones(deleted)
	h.tombstones.TruncateBefore(mint)

	if h.wal != nil {
		_, last, _ := wlog.Segments(h.wal.Dir())
		h.deletedMtx.Lock()
		// Keep series records until we're past segment 'last'
		// because the WAL will still have samples records with
		// this ref ID. If we didn't keep these series records then
		// on start up when we replay the WAL, or any other code
		// that reads the WAL, wouldn't be able to use those
		// samples since we would have no labels for that ref ID.
		for ref := range deleted {
			h.deleted[chunks.HeadSeriesRef(ref)] = last
		}
		h.deletedMtx.Unlock()
	}

	return actualInOrderMint, minOOOTime, minMmapFile
}

// Tombstones returns a new reader over the head's tombstones.
func (h *Head) Tombstones() (tombstones.Reader, error) {
	return h.tombstones, nil
}

// NumSeries returns the number of active series in the head.
func (h *Head) NumSeries() uint64 {
	return h.numSeries.Load()
}

var headULID = ulid.MustParse("0000000000XXXXXXXXXXXXHEAD")

// Meta returns meta information about the head.
// The head is dynamic so will return dynamic results.
func (h *Head) Meta() BlockMeta {
	return BlockMeta{
		MinTime: h.MinTime(),
		MaxTime: h.MaxTime(),
		ULID:    headULID,
		Stats: BlockStats{
			NumSeries: h.NumSeries(),
		},
	}
}

// MinTime returns the lowest time bound on visible data in the head.
func (h *Head) MinTime() int64 {
	return h.minTime.Load()
}

// MaxTime returns the highest timestamp seen in data of the head.
func (h *Head) MaxTime() int64 {
	return h.maxTime.Load()
}

// MinOOOTime returns the lowest time bound on visible data in the out of order
// head.
func (h *Head) MinOOOTime() int64 {
	return h.minOOOTime.Load()
}

// MaxOOOTime returns the highest timestamp on visible data in the out of order
// head.
func (h *Head) MaxOOOTime() int64 {
	return h.maxOOOTime.Load()
}

// compactable returns whether the head has a compactable range.
// The head has a compactable range when the head time range is 1.5 times the chunk range.
// The 0.5 acts as a buffer of the appendable window.
func (h *Head) compactable() bool {
	return h.MaxTime()-h.MinTime() > h.chunkRange.Load()/2*3
}

// Close flushes the WAL and closes the head.
// It also takes a snapshot of in-memory chunks if enabled.
func (h *Head) Close() error {
	h.closedMtx.Lock()
	defer h.closedMtx.Unlock()
	h.closed = true

	// mmap all but last chunk in case we're performing snapshot since that only
	// takes samples from most recent head chunk.
	h.mmapHeadChunks()

	errs := tsdb_errors.NewMulti(h.chunkDiskMapper.Close())
	if h.wal != nil {
		errs.Add(h.wal.Close())
	}
	if h.wbl != nil {
		errs.Add(h.wbl.Close())
	}
	if errs.Err() == nil && h.opts.EnableMemorySnapshotOnShutdown {
		errs.Add(h.performChunkSnapshot())
	}
	return errs.Err()
}

// String returns an human readable representation of the TSDB head. It's important to
// keep this function in order to avoid the struct dump when the head is stringified in
// errors or logs.
func (h *Head) String() string {
	return "head"
}

func (h *Head) getOrCreate(hash uint64, lset labels.Labels) (*memSeries, bool, error) {
	// Just using `getOrCreateWithID` below would be semantically sufficient, but we'd create
	// a new series on every sample inserted via Add(), which causes allocations
	// and makes our series IDs rather random and harder to compress in postings.
	s := h.series.getByHash(hash, lset)
	if s != nil {
		return s, false, nil
	}

	// Optimistically assume that we are the first one to create the series.
	id := chunks.HeadSeriesRef(h.lastSeriesID.Inc())

	return h.getOrCreateWithID(id, hash, lset)
}

func (h *Head) getOrCreateWithID(id chunks.HeadSeriesRef, hash uint64, lset labels.Labels) (*memSeries, bool, error) {
	s, created, err := h.series.getOrSet(hash, lset, func() *memSeries {
		return newMemSeries(lset, id, labels.StableHash(lset), h.secondaryHashFunc(lset), h.opts.ChunkEndTimeVariance, h.opts.IsolationDisabled)
	})
	if err != nil {
		return nil, false, err
	}
	if !created {
		return s, false, nil
	}

	h.metrics.seriesCreated.Inc()
	h.numSeries.Inc()

	h.postings.Add(storage.SeriesRef(id), lset)
	return s, true, nil
}

// mmapHeadChunks will iterate all memSeries stored on Head and call mmapHeadChunks() on each of them.
//
// There are two types of chunks that store samples for each memSeries:
// A) Head chunk - stored on Go heap, when new samples are appended they go there.
// B) M-mapped chunks - memory mapped chunks, kernel manages the memory for us on-demand, these chunks
//
//	are read-only.
//
// Calling mmapHeadChunks() will iterate all memSeries and m-mmap all chunks that should be m-mapped.
// The m-mapping operation is needs to be serialised and so it goes via central lock.
// If there are multiple concurrent memSeries that need to m-map some chunk then they can block each-other.
//
// To minimise the effect of locking on TSDB operations m-mapping is serialised and done away from
// sample append path, since waiting on a lock inside an append would lock the entire memSeries for
// (potentially) a long time, since that could eventually delay next scrape and/or cause query timeouts.
func (h *Head) mmapHeadChunks() {
	var count int
	for i := 0; i < h.series.size; i++ {
		h.series.locks[i].RLock()
		for _, series := range h.series.series[i] {
			series.Lock()
			count += series.mmapChunks(h.chunkDiskMapper)
			series.Unlock()
		}
		h.series.locks[i].RUnlock()
	}
	h.metrics.mmapChunksTotal.Add(float64(count))
}

// seriesHashmap lets TSDB find a memSeries by its label set, via a 64-bit hash.
// There is one map for the common case where the hash value is unique, and a
// second map for the case that two series have the same hash value.
// Each series is in only one of the maps.
// Its methods require the hash to be submitted with it to avoid re-computations throughout
// the code.
type seriesHashmap struct {
	unique    map[uint64]*memSeries
	conflicts map[uint64][]*memSeries
}

func (m *seriesHashmap) get(hash uint64, lset labels.Labels) *memSeries {
	if s, found := m.unique[hash]; found {
		if labels.Equal(s.lset, lset) {
			return s
		}
	}
	for _, s := range m.conflicts[hash] {
		if labels.Equal(s.lset, lset) {
			return s
		}
	}
	return nil
}

func (m *seriesHashmap) set(hash uint64, s *memSeries) {
	if existing, found := m.unique[hash]; !found || labels.Equal(existing.lset, s.lset) {
		m.unique[hash] = s
		return
	}
	if m.conflicts == nil {
		m.conflicts = make(map[uint64][]*memSeries)
	}
	l := m.conflicts[hash]
	for i, prev := range l {
		if labels.Equal(prev.lset, s.lset) {
			l[i] = s
			return
		}
	}
	m.conflicts[hash] = append(l, s)
}

func (m *seriesHashmap) del(hash uint64, lset labels.Labels) {
	var rem []*memSeries
	unique, found := m.unique[hash]
	switch {
	case !found:
		return
	case labels.Equal(unique.lset, lset):
		conflicts := m.conflicts[hash]
		if len(conflicts) == 0 {
			delete(m.unique, hash)
			return
		}
		rem = conflicts
	default:
		rem = append(rem, unique)
		for _, s := range m.conflicts[hash] {
			if !labels.Equal(s.lset, lset) {
				rem = append(rem, s)
			}
		}
	}
	m.unique[hash] = rem[0]
	if len(rem) == 1 {
		delete(m.conflicts, hash)
	} else {
		m.conflicts[hash] = rem[1:]
	}
}

const (
	// DefaultStripeSize is the default number of entries to allocate in the stripeSeries hash map.
	DefaultStripeSize = 1 << 14
)

// stripeSeries holds series by HeadSeriesRef ("ID") and also by hash of their labels.
// ID-based lookups via getByID() are preferred over getByHash() for performance reasons.
// It locks modulo ranges of IDs and hashes to reduce lock contention.
// The locks are padded to not be on the same cache line. Filling the padded space
// with the maps was profiled to be slower – likely due to the additional pointer
// dereferences.
type stripeSeries struct {
	size                    int
	series                  []map[chunks.HeadSeriesRef]*memSeries // Sharded by ref. A series ref is the value of `size` when the series was being newly added.
	hashes                  []seriesHashmap                       // Sharded by label hash.
	locks                   []stripeLock                          // Sharded by ref for series access, by label hash for hashes access.
	seriesLifecycleCallback SeriesLifecycleCallback
}

type stripeLock struct {
	sync.RWMutex
	// Padding to avoid multiple locks being on the same cache line.
	_ [40]byte
}

func newStripeSeries(stripeSize int, seriesCallback SeriesLifecycleCallback) *stripeSeries {
	s := &stripeSeries{
		size:                    stripeSize,
		series:                  make([]map[chunks.HeadSeriesRef]*memSeries, stripeSize),
		hashes:                  make([]seriesHashmap, stripeSize),
		locks:                   make([]stripeLock, stripeSize),
		seriesLifecycleCallback: seriesCallback,
	}

	for i := range s.series {
		s.series[i] = map[chunks.HeadSeriesRef]*memSeries{}
	}
	for i := range s.hashes {
		s.hashes[i] = seriesHashmap{
			unique:    map[uint64]*memSeries{},
			conflicts: nil, // Initialized on demand in set().
		}
	}
	return s
}

// gc garbage collects old chunks that are strictly before mint and removes
// series entirely that have no chunks left.
// note: returning map[chunks.HeadSeriesRef]struct{} would be more accurate,
// but the returned map goes into postings.Delete() which expects a map[storage.SeriesRef]struct
// and there's no easy way to cast maps.
// minMmapFile is the min mmap file number seen in the series (in-order and out-of-order) after gc'ing the series.
func (s *stripeSeries) gc(mint int64, minOOOMmapRef chunks.ChunkDiskMapperRef) (_ map[storage.SeriesRef]struct{}, _ int, _, _ int64, minMmapFile int) {
	var (
		deleted                     = map[storage.SeriesRef]struct{}{}
		rmChunks                    = 0
		actualMint            int64 = math.MaxInt64
		minOOOTime            int64 = math.MaxInt64
		deletedFromPrevStripe       = 0
	)
	minMmapFile = math.MaxInt32

	// For one series, truncate old chunks and check if any chunks left. If not, mark as deleted and collect the ID.
	check := func(hashShard int, hash uint64, series *memSeries, deletedForCallback map[chunks.HeadSeriesRef]labels.Labels) {
		series.Lock()
		defer series.Unlock()

		rmChunks += series.truncateChunksBefore(mint, minOOOMmapRef)

		if len(series.mmappedChunks) > 0 {
			seq, _ := series.mmappedChunks[0].ref.Unpack()
			if seq < minMmapFile {
				minMmapFile = seq
			}
		}
		if series.ooo != nil && len(series.ooo.oooMmappedChunks) > 0 {
			seq, _ := series.ooo.oooMmappedChunks[0].ref.Unpack()
			if seq < minMmapFile {
				minMmapFile = seq
			}
			for _, ch := range series.ooo.oooMmappedChunks {
				if ch.minTime < minOOOTime {
					minOOOTime = ch.minTime
				}
			}
		}
		if series.ooo != nil && series.ooo.oooHeadChunk != nil {
			if series.ooo.oooHeadChunk.minTime < minOOOTime {
				minOOOTime = series.ooo.oooHeadChunk.minTime
			}
		}
		if len(series.mmappedChunks) > 0 || series.headChunks != nil || series.pendingCommit ||
			(series.ooo != nil && (len(series.ooo.oooMmappedChunks) > 0 || series.ooo.oooHeadChunk != nil)) {
			seriesMint := series.minTime()
			if seriesMint < actualMint {
				actualMint = seriesMint
			}
			return
		}
		// The series is gone entirely. We need to keep the series lock
		// and make sure we have acquired the stripe locks for hash and ID of the
		// series alike.
		// If we don't hold them all, there's a very small chance that a series receives
		// samples again while we are half-way into deleting it.
		refShard := int(series.ref) & (s.size - 1)
		if hashShard != refShard {
			s.locks[refShard].Lock()
			defer s.locks[refShard].Unlock()
		}

		deleted[storage.SeriesRef(series.ref)] = struct{}{}
		s.hashes[hashShard].del(hash, series.lset)
		delete(s.series[refShard], series.ref)
		deletedForCallback[series.ref] = series.lset
	}

	// Run through all series shard by shard, checking which should be deleted.
	for i := 0; i < s.size; i++ {
		deletedForCallback := make(map[chunks.HeadSeriesRef]labels.Labels, deletedFromPrevStripe)
		s.locks[i].Lock()

<<<<<<< HEAD
=======
		// Delete conflicts first so seriesHashmap.del doesn't move them to the `unique` field,
		// after deleting `unique`.
>>>>>>> 1200c89d
		for hash, all := range s.hashes[i].conflicts {
			for _, series := range all {
				check(i, hash, series, deletedForCallback)
			}
		}
		for hash, series := range s.hashes[i].unique {
			check(i, hash, series, deletedForCallback)
		}

		s.locks[i].Unlock()

		s.seriesLifecycleCallback.PostDeletion(deletedForCallback)
		deletedFromPrevStripe = len(deletedForCallback)
	}

	if actualMint == math.MaxInt64 {
		actualMint = mint
	}

	return deleted, rmChunks, actualMint, minOOOTime, minMmapFile
}

func (s *stripeSeries) getByID(id chunks.HeadSeriesRef) *memSeries {
	i := uint64(id) & uint64(s.size-1)

	s.locks[i].RLock()
	series := s.series[i][id]
	s.locks[i].RUnlock()

	return series
}

func (s *stripeSeries) getByHash(hash uint64, lset labels.Labels) *memSeries {
	i := hash & uint64(s.size-1)

	s.locks[i].RLock()
	series := s.hashes[i].get(hash, lset)
	s.locks[i].RUnlock()

	return series
}

func (s *stripeSeries) getOrSet(hash uint64, lset labels.Labels, createSeries func() *memSeries) (*memSeries, bool, error) {
	// PreCreation is called here to avoid calling it inside the lock.
	// It is not necessary to call it just before creating a series,
	// rather it gives a 'hint' whether to create a series or not.
	preCreationErr := s.seriesLifecycleCallback.PreCreation(lset)

	// Create the series, unless the PreCreation() callback as failed.
	// If failed, we'll not allow to create a new series anyway.
	var series *memSeries
	if preCreationErr == nil {
		series = createSeries()
	}

	i := hash & uint64(s.size-1)
	s.locks[i].Lock()

	if prev := s.hashes[i].get(hash, lset); prev != nil {
		s.locks[i].Unlock()
		return prev, false, nil
	}
	if preCreationErr == nil {
		s.hashes[i].set(hash, series)
	}
	s.locks[i].Unlock()

	if preCreationErr != nil {
		// The callback prevented creation of series.
		return nil, false, preCreationErr
	}
	// Setting the series in the s.hashes marks the creation of series
	// as any further calls to this methods would return that series.
	s.seriesLifecycleCallback.PostCreation(series.lset)

	i = uint64(series.ref) & uint64(s.size-1)

	s.locks[i].Lock()
	s.series[i][series.ref] = series
	s.locks[i].Unlock()

	return series, true, nil
}

type sample struct {
	t  int64
	f  float64
	h  *histogram.Histogram
	fh *histogram.FloatHistogram
}

func newSample(t int64, v float64, h *histogram.Histogram, fh *histogram.FloatHistogram) chunks.Sample {
	return sample{t, v, h, fh}
}

func (s sample) T() int64                      { return s.t }
func (s sample) F() float64                    { return s.f }
func (s sample) H() *histogram.Histogram       { return s.h }
func (s sample) FH() *histogram.FloatHistogram { return s.fh }

func (s sample) Type() chunkenc.ValueType {
	switch {
	case s.h != nil:
		return chunkenc.ValHistogram
	case s.fh != nil:
		return chunkenc.ValFloatHistogram
	default:
		return chunkenc.ValFloat
	}
}

// memSeries is the in-memory representation of a series. None of its methods
// are goroutine safe and it is the caller's responsibility to lock it.
type memSeries struct {
	sync.RWMutex

	ref  chunks.HeadSeriesRef
	lset labels.Labels
	meta *metadata.Metadata

	// Series labels hash to use for sharding purposes.
	shardHash uint64

	// Value returned by secondary hash function.
	secondaryHash uint32

	// Immutable chunks on disk that have not yet gone into a block, in order of ascending time stamps.
	// When compaction runs, chunks get moved into a block and all pointers are shifted like so:
	//
	//                                    /------- let's say these 2 chunks get stored into a block
	//                                    |  |
	// before compaction: mmappedChunks=[p5,p6,p7,p8,p9] firstChunkID=5
	//  after compaction: mmappedChunks=[p7,p8,p9]       firstChunkID=7
	//
	// pN is the pointer to the mmappedChunk referered to by HeadChunkID=N
	mmappedChunks []*mmappedChunk
	// Most recent chunks in memory that are still being built or waiting to be mmapped.
	// This is a linked list, headChunks points to the most recent chunk, headChunks.next points
	// to older chunk and so on.
	headChunks   *memChunk
	firstChunkID chunks.HeadChunkID // HeadChunkID for mmappedChunks[0]

	ooo *memSeriesOOOFields

	mmMaxTime int64 // Max time of any mmapped chunk, only used during WAL replay.

	// chunkEndTimeVariance is how much variance (between 0 and 1) should be applied to the chunk end time,
	// to spread chunks writing across time. Doesn't apply to the last chunk of the chunk range. 0 to disable variance.
	chunkEndTimeVariance float64

	nextAt                           int64 // Timestamp at which to cut the next chunk.
	histogramChunkHasComputedEndTime bool  // True if nextAt has been predicted for the current histograms chunk; false otherwise.

	// We keep the last value here (in addition to appending it to the chunk) so we can check for duplicates.
	lastValue float64

	// We keep the last histogram value here (in addition to appending it to the chunk) so we can check for duplicates.
	lastHistogramValue      *histogram.Histogram
	lastFloatHistogramValue *histogram.FloatHistogram

	// Current appender for the head chunk. Set when a new head chunk is cut.
	// It is nil only if headChunks is nil. E.g. if there was an appender that created a new series, but rolled back the commit
	// (the first sample would create a headChunk, hence appender, but rollback skipped it while the Append() call would create a series).
	app chunkenc.Appender

	// txs is nil if isolation is disabled.
	txs *txRing

	pendingCommit bool // Whether there are samples waiting to be committed to this series.
}

// memSeriesOOOFields contains the fields required by memSeries
// to handle out-of-order data.
type memSeriesOOOFields struct {
	oooMmappedChunks []*mmappedChunk    // Immutable chunks on disk containing OOO samples.
	oooHeadChunk     *oooHeadChunk      // Most recent chunk for ooo samples in memory that's still being built.
	firstOOOChunkID  chunks.HeadChunkID // HeadOOOChunkID for oooMmappedChunks[0].
}

func newMemSeries(lset labels.Labels, id chunks.HeadSeriesRef, shardHash uint64, secondaryHash uint32, chunkEndTimeVariance float64, isolationDisabled bool) *memSeries {
	s := &memSeries{
		lset:                 lset,
		ref:                  id,
		nextAt:               math.MinInt64,
		chunkEndTimeVariance: chunkEndTimeVariance,
		shardHash:            shardHash,
		secondaryHash:        secondaryHash,
	}
	if !isolationDisabled {
		s.txs = newTxRing(4)
	}
	return s
}

func (s *memSeries) minTime() int64 {
	if len(s.mmappedChunks) > 0 {
		return s.mmappedChunks[0].minTime
	}
	if s.headChunks != nil {
		return s.headChunks.oldest().minTime
	}
	return math.MinInt64
}

func (s *memSeries) maxTime() int64 {
	// The highest timestamps will always be in the regular (non-OOO) chunks, even if OOO is enabled.
	if s.headChunks != nil {
		return s.headChunks.maxTime
	}
	if len(s.mmappedChunks) > 0 {
		return s.mmappedChunks[len(s.mmappedChunks)-1].maxTime
	}
	return math.MinInt64
}

// truncateChunksBefore removes all chunks from the series that
// have no timestamp at or after mint.
// Chunk IDs remain unchanged.
func (s *memSeries) truncateChunksBefore(mint int64, minOOOMmapRef chunks.ChunkDiskMapperRef) int {
	var removedInOrder int
	if s.headChunks != nil {
		var i int
		var nextChk *memChunk
		chk := s.headChunks
		for chk != nil {
			if chk.maxTime < mint {
				// If any head chunk is truncated, we can truncate all mmapped chunks.
				removedInOrder = chk.len() + len(s.mmappedChunks)
				s.firstChunkID += chunks.HeadChunkID(removedInOrder)
				if i == 0 {
					// This is the first chunk on the list so we need to remove the entire list.
					s.headChunks = nil
				} else {
					// This is NOT the first chunk, unlink it from parent.
					nextChk.prev = nil
				}
				s.mmappedChunks = nil
				break
			}
			nextChk = chk
			chk = chk.prev
			i++
		}
	}
	if len(s.mmappedChunks) > 0 {
		for i, c := range s.mmappedChunks {
			if c.maxTime >= mint {
				break
			}
			removedInOrder = i + 1
		}
		s.mmappedChunks = append(s.mmappedChunks[:0], s.mmappedChunks[removedInOrder:]...)
		s.firstChunkID += chunks.HeadChunkID(removedInOrder)
	}

	var removedOOO int
	if s.ooo != nil && len(s.ooo.oooMmappedChunks) > 0 {
		for i, c := range s.ooo.oooMmappedChunks {
			if c.ref.GreaterThan(minOOOMmapRef) {
				break
			}
			removedOOO = i + 1
		}
		s.ooo.oooMmappedChunks = append(s.ooo.oooMmappedChunks[:0], s.ooo.oooMmappedChunks[removedOOO:]...)
		s.ooo.firstOOOChunkID += chunks.HeadChunkID(removedOOO)

		if len(s.ooo.oooMmappedChunks) == 0 && s.ooo.oooHeadChunk == nil {
			s.ooo = nil
		}
	}

	return removedInOrder + removedOOO
}

// cleanupAppendIDsBelow cleans up older appendIDs. Has to be called after
// acquiring lock.
func (s *memSeries) cleanupAppendIDsBelow(bound uint64) {
	if s.txs != nil {
		s.txs.cleanupAppendIDsBelow(bound)
	}
}

type memChunk struct {
	chunk            chunkenc.Chunk
	minTime, maxTime int64
	prev             *memChunk // Link to the previous element on the list.
}

// len returns the length of memChunk list, including the element it was called on.
func (mc *memChunk) len() (count int) {
	elem := mc
	for elem != nil {
		count++
		elem = elem.prev
	}
	return count
}

// oldest returns the oldest element on the list.
// For single element list this will be the same memChunk oldest() was called on.
func (mc *memChunk) oldest() (elem *memChunk) {
	elem = mc
	for elem.prev != nil {
		elem = elem.prev
	}
	return elem
}

// atOffset returns a memChunk that's Nth element on the linked list.
func (mc *memChunk) atOffset(offset int) (elem *memChunk) {
	if offset == 0 {
		return mc
	}
	if offset < 0 {
		return nil
	}

	var i int
	elem = mc
	for i < offset {
		i++
		elem = elem.prev
		if elem == nil {
			break
		}
	}

	return elem
}

type oooHeadChunk struct {
	chunk            *OOOChunk
	minTime, maxTime int64 // can probably be removed and pulled out of the chunk instead
}

// OverlapsClosedInterval returns true if the chunk overlaps [mint, maxt].
func (mc *oooHeadChunk) OverlapsClosedInterval(mint, maxt int64) bool {
	return overlapsClosedInterval(mc.minTime, mc.maxTime, mint, maxt)
}

// OverlapsClosedInterval returns true if the chunk overlaps [mint, maxt].
func (mc *memChunk) OverlapsClosedInterval(mint, maxt int64) bool {
	return overlapsClosedInterval(mc.minTime, mc.maxTime, mint, maxt)
}

func overlapsClosedInterval(mint1, maxt1, mint2, maxt2 int64) bool {
	return mint1 <= maxt2 && mint2 <= maxt1
}

// mmappedChunk describes a head chunk on disk that has been mmapped.
type mmappedChunk struct {
	ref              chunks.ChunkDiskMapperRef
	numSamples       uint16
	minTime, maxTime int64
}

// Returns true if the chunk overlaps [mint, maxt].
func (mc *mmappedChunk) OverlapsClosedInterval(mint, maxt int64) bool {
	return overlapsClosedInterval(mc.minTime, mc.maxTime, mint, maxt)
}

type noopSeriesLifecycleCallback struct{}

func (noopSeriesLifecycleCallback) PreCreation(labels.Labels) error                     { return nil }
func (noopSeriesLifecycleCallback) PostCreation(labels.Labels)                          {}
func (noopSeriesLifecycleCallback) PostDeletion(map[chunks.HeadSeriesRef]labels.Labels) {}

func (h *Head) Size() int64 {
	var walSize, wblSize int64
	if h.wal != nil {
		walSize, _ = h.wal.Size()
	}
	if h.wbl != nil {
		wblSize, _ = h.wbl.Size()
	}
	cdmSize, _ := h.chunkDiskMapper.Size()
	return walSize + wblSize + cdmSize
}

func (h *RangeHead) Size() int64 {
	return h.head.Size()
}

func (h *Head) startWALReplayStatus(startFrom, last int) {
	h.stats.WALReplayStatus.Lock()
	defer h.stats.WALReplayStatus.Unlock()

	h.stats.WALReplayStatus.Min = startFrom
	h.stats.WALReplayStatus.Max = last
	h.stats.WALReplayStatus.Current = startFrom
}

func (h *Head) updateWALReplayStatusRead(current int) {
	h.stats.WALReplayStatus.Lock()
	defer h.stats.WALReplayStatus.Unlock()

	h.stats.WALReplayStatus.Current = current
}

// ForEachSecondaryHash iterates over all series in the Head, and passes secondary hashes of the series
// to the function. Function is called with batch of hashes, in no specific order. Hash for each series
// in the head is included exactly once. Series for corresponding hash may be deleted while the function
// is running, and series inserted while this function runs may be reported or ignored.
//
// No locks are held when function is called.
//
// Slice of hashes passed to the function is reused between calls.
func (h *Head) ForEachSecondaryHash(fn func(secondaryHash []uint32)) {
	buf := make([]uint32, 512)

	for i := 0; i < h.series.size; i++ {
		buf = buf[:0]

		h.series.locks[i].RLock()
		for _, s := range h.series.hashes[i].unique {
			// No need to lock series lock, as we're only accessing its immutable secondary hash.
			buf = append(buf, s.secondaryHash)
		}
		for _, all := range h.series.hashes[i].conflicts {
			for _, s := range all {
				// No need to lock series lock, as we're only accessing its immutable secondary hash.
				buf = append(buf, s.secondaryHash)
			}
		}
		h.series.locks[i].RUnlock()

		if len(buf) > 0 {
			fn(buf)
		}
	}
}<|MERGE_RESOLUTION|>--- conflicted
+++ resolved
@@ -1927,11 +1927,8 @@
 		deletedForCallback := make(map[chunks.HeadSeriesRef]labels.Labels, deletedFromPrevStripe)
 		s.locks[i].Lock()
 
-<<<<<<< HEAD
-=======
 		// Delete conflicts first so seriesHashmap.del doesn't move them to the `unique` field,
 		// after deleting `unique`.
->>>>>>> 1200c89d
 		for hash, all := range s.hashes[i].conflicts {
 			for _, series := range all {
 				check(i, hash, series, deletedForCallback)

// Copyright 2017 The Prometheus Authors
// Licensed under the Apache License, Version 2.0 (the "License");
// you may not use this file except in compliance with the License.
// You may obtain a copy of the License at
//
// http://www.apache.org/licenses/LICENSE-2.0
//
// Unless required by applicable law or agreed to in writing, software
// distributed under the License is distributed on an "AS IS" BASIS,
// WITHOUT WARRANTIES OR CONDITIONS OF ANY KIND, either express or implied.
// See the License for the specific language governing permissions and
// limitations under the License.

package tsdb

import (
	"fmt"
	"io"
	"math"
	"path/filepath"
	"sync"
	"time"

	"github.com/go-kit/log"
	"github.com/go-kit/log/level"
	"github.com/oklog/ulid"
	"github.com/pkg/errors"
	"go.uber.org/atomic"

	"github.com/prometheus/client_golang/prometheus"

	"github.com/prometheus/prometheus/config"
	"github.com/prometheus/prometheus/model/exemplar"
	"github.com/prometheus/prometheus/model/histogram"
	"github.com/prometheus/prometheus/model/labels"
	"github.com/prometheus/prometheus/model/metadata"
	"github.com/prometheus/prometheus/storage"
	"github.com/prometheus/prometheus/tsdb/chunkenc"
	"github.com/prometheus/prometheus/tsdb/chunks"
	tsdb_errors "github.com/prometheus/prometheus/tsdb/errors"
	"github.com/prometheus/prometheus/tsdb/index"
	"github.com/prometheus/prometheus/tsdb/record"
	"github.com/prometheus/prometheus/tsdb/tombstones"
	"github.com/prometheus/prometheus/tsdb/tsdbutil"
	"github.com/prometheus/prometheus/tsdb/wlog"
)

var (
	// ErrInvalidSample is returned if an appended sample is not valid and can't
	// be ingested.
	ErrInvalidSample = errors.New("invalid sample")
	// ErrInvalidExemplar is returned if an appended exemplar is not valid and can't
	// be ingested.
	ErrInvalidExemplar = errors.New("invalid exemplar")
	// ErrAppenderClosed is returned if an appender has already be successfully
	// rolled back or committed.
	ErrAppenderClosed = errors.New("appender closed")

	// defaultIsolationDisabled is true if isolation is disabled by default.
	defaultIsolationDisabled = false
)

// Head handles reads and writes of time series data within a time window.
type Head struct {
	chunkRange               atomic.Int64
	numSeries                atomic.Uint64
	minOOOTime, maxOOOTime   atomic.Int64 // TODO(jesusvazquez) These should be updated after garbage collection.
	minTime, maxTime         atomic.Int64 // Current min and max of the samples included in the head. TODO(jesusvazquez) Ensure these are properly tracked.
	minValidTime             atomic.Int64 // Mint allowed to be added to the head. It shouldn't be lower than the maxt of the last persisted block.
	lastWALTruncationTime    atomic.Int64
	lastMemoryTruncationTime atomic.Int64
	lastSeriesID             atomic.Uint64
	// All the ooo m-map chunks should be after this. This is used to truncate old ooo m-map chunks.
	// This should be typecasted to chunks.ChunkDiskMapperRef after loading.
	minOOOMmapRef atomic.Uint64

	metrics         *headMetrics
	opts            *HeadOptions
	wal, wbl        *wlog.WL
	exemplarMetrics *ExemplarMetrics
	exemplars       ExemplarStorage
	logger          log.Logger
	appendPool      sync.Pool
	exemplarsPool   sync.Pool
	histogramsPool  sync.Pool
	metadataPool    sync.Pool
	seriesPool      sync.Pool
	bytesPool       sync.Pool
	memChunkPool    sync.Pool

	// All series addressable by their ID or hash.
	series *stripeSeries

	deletedMtx sync.Mutex
	deleted    map[chunks.HeadSeriesRef]int // Deleted series, and what WAL segment they must be kept until.

	// TODO(codesome): Extend MemPostings to return only OOOPostings, Set OOOStatus, ... Like an additional map of ooo postings.
	postings *index.MemPostings // Postings lists for terms.

	tombstones *tombstones.MemTombstones

	iso *isolation

	cardinalityMutex      sync.Mutex
	cardinalityCache      *index.PostingsStats // Posting stats cache which will expire after 30sec.
	lastPostingsStatsCall time.Duration        // Last posting stats call (PostingsCardinalityStats()) time for caching.

	// chunkDiskMapper is used to write and read Head chunks to/from disk.
	chunkDiskMapper *chunks.ChunkDiskMapper

	chunkSnapshotMtx sync.Mutex

	closedMtx sync.Mutex
	closed    bool

	stats *HeadStats
	reg   prometheus.Registerer

	memTruncationInProcess atomic.Bool
}

type ExemplarStorage interface {
	storage.ExemplarQueryable
	AddExemplar(labels.Labels, exemplar.Exemplar) error
	ValidateExemplar(labels.Labels, exemplar.Exemplar) error
	IterateExemplars(f func(seriesLabels labels.Labels, e exemplar.Exemplar) error) error
}

// HeadOptions are parameters for the Head block.
type HeadOptions struct {
	// Runtime reloadable option. At the top of the struct for 32 bit OS:
	// https://pkg.go.dev/sync/atomic#pkg-note-BUG
	MaxExemplars atomic.Int64

	OutOfOrderTimeWindow atomic.Int64
	OutOfOrderCapMax     atomic.Int64

<<<<<<< HEAD
=======
	// EnableNativeHistograms enables the ingestion of native histograms.
	EnableNativeHistograms atomic.Bool

>>>>>>> b1566f76
	ChunkRange int64
	// ChunkDirRoot is the parent directory of the chunks directory.
	ChunkDirRoot         string
	ChunkPool            chunkenc.Pool
	ChunkWriteBufferSize int
	ChunkWriteQueueSize  int

	// StripeSize sets the number of entries in the hash map, it must be a power of 2.
	// A larger StripeSize will allocate more memory up-front, but will increase performance when handling a large number of series.
	// A smaller StripeSize reduces the memory allocated, but can decrease performance with large number of series.
	StripeSize                     int
	SeriesCallback                 SeriesLifecycleCallback
	EnableExemplarStorage          bool
	EnableMemorySnapshotOnShutdown bool

	IsolationDisabled bool
}

const (
	// DefaultOutOfOrderCapMax is the default maximum size of an in-memory out-of-order chunk.
	DefaultOutOfOrderCapMax int64 = 32
)

func DefaultHeadOptions() *HeadOptions {
	ho := &HeadOptions{
		ChunkRange:           DefaultBlockDuration,
		ChunkDirRoot:         "",
		ChunkPool:            chunkenc.NewPool(),
		ChunkWriteBufferSize: chunks.DefaultWriteBufferSize,
		ChunkWriteQueueSize:  chunks.DefaultWriteQueueSize,
		StripeSize:           DefaultStripeSize,
		SeriesCallback:       &noopSeriesLifecycleCallback{},
		IsolationDisabled:    defaultIsolationDisabled,
	}
	ho.OutOfOrderCapMax.Store(DefaultOutOfOrderCapMax)
	return ho
}

// SeriesLifecycleCallback specifies a list of callbacks that will be called during a lifecycle of a series.
// It is always a no-op in Prometheus and mainly meant for external users who import TSDB.
// All the callbacks should be safe to be called concurrently.
// It is up to the user to implement soft or hard consistency by making the callbacks
// atomic or non-atomic. Atomic callbacks can cause degradation performance.
type SeriesLifecycleCallback interface {
	// PreCreation is called before creating a series to indicate if the series can be created.
	// A non nil error means the series should not be created.
	PreCreation(labels.Labels) error
	// PostCreation is called after creating a series to indicate a creation of series.
	PostCreation(labels.Labels)
	// PostDeletion is called after deletion of series.
	PostDeletion(...labels.Labels)
}

// NewHead opens the head block in dir.
func NewHead(r prometheus.Registerer, l log.Logger, wal, wbl *wlog.WL, opts *HeadOptions, stats *HeadStats) (*Head, error) {
	var err error
	if l == nil {
		l = log.NewNopLogger()
	}

	if opts.OutOfOrderTimeWindow.Load() < 0 {
		opts.OutOfOrderTimeWindow.Store(0)
	}

	// Time window can be set on runtime. So the capMin and capMax should be valid
	// even if ooo is not enabled yet.
	capMax := opts.OutOfOrderCapMax.Load()
	if capMax <= 0 || capMax > 255 {
		return nil, errors.Errorf("OOOCapMax of %d is invalid. must be > 0 and <= 255", capMax)
	}

	if opts.ChunkRange < 1 {
		return nil, errors.Errorf("invalid chunk range %d", opts.ChunkRange)
	}
	if opts.SeriesCallback == nil {
		opts.SeriesCallback = &noopSeriesLifecycleCallback{}
	}

	if stats == nil {
		stats = NewHeadStats()
	}

	if !opts.EnableExemplarStorage {
		opts.MaxExemplars.Store(0)
	}

	h := &Head{
		wal:    wal,
		wbl:    wbl,
		logger: l,
		opts:   opts,
		memChunkPool: sync.Pool{
			New: func() interface{} {
				return &memChunk{}
			},
		},
		stats: stats,
		reg:   r,
	}
	if err := h.resetInMemoryState(); err != nil {
		return nil, err
	}
	h.metrics = newHeadMetrics(h, r)

	if opts.ChunkPool == nil {
		opts.ChunkPool = chunkenc.NewPool()
	}

	h.chunkDiskMapper, err = chunks.NewChunkDiskMapper(
		r,
		mmappedChunksDir(opts.ChunkDirRoot),
		opts.ChunkPool,
		opts.ChunkWriteBufferSize,
		opts.ChunkWriteQueueSize,
	)
	if err != nil {
		return nil, err
	}

	return h, nil
}

func (h *Head) resetInMemoryState() error {
	var err error
	var em *ExemplarMetrics
	if h.exemplars != nil {
		ce, ok := h.exemplars.(*CircularExemplarStorage)
		if ok {
			em = ce.metrics
		}
	}
	if em == nil {
		em = NewExemplarMetrics(h.reg)
	}
	es, err := NewCircularExemplarStorage(h.opts.MaxExemplars.Load(), em)
	if err != nil {
		return err
	}

	h.iso = newIsolation(h.opts.IsolationDisabled)

	h.exemplarMetrics = em
	h.exemplars = es
	h.series = newStripeSeries(h.opts.StripeSize, h.opts.SeriesCallback)
	h.postings = index.NewUnorderedMemPostings()
	h.tombstones = tombstones.NewMemTombstones()
	h.deleted = map[chunks.HeadSeriesRef]int{}
	h.chunkRange.Store(h.opts.ChunkRange)
	h.minTime.Store(math.MaxInt64)
	h.maxTime.Store(math.MinInt64)
	h.minOOOTime.Store(math.MaxInt64)
	h.maxOOOTime.Store(math.MinInt64)
	h.lastWALTruncationTime.Store(math.MinInt64)
	h.lastMemoryTruncationTime.Store(math.MinInt64)
	return nil
}

type headMetrics struct {
	activeAppenders           prometheus.Gauge
	series                    prometheus.GaugeFunc
	seriesCreated             prometheus.Counter
	seriesRemoved             prometheus.Counter
	seriesNotFound            prometheus.Counter
	chunks                    prometheus.Gauge
	chunksCreated             prometheus.Counter
	chunksRemoved             prometheus.Counter
	gcDuration                prometheus.Summary
	samplesAppended           *prometheus.CounterVec
	outOfOrderSamplesAppended prometheus.Counter
	outOfBoundSamples         *prometheus.CounterVec
	outOfOrderSamples         *prometheus.CounterVec
	tooOldSamples             *prometheus.CounterVec
	walTruncateDuration       prometheus.Summary
	walCorruptionsTotal       prometheus.Counter
	dataTotalReplayDuration   prometheus.Gauge
	headTruncateFail          prometheus.Counter
	headTruncateTotal         prometheus.Counter
	checkpointDeleteFail      prometheus.Counter
	checkpointDeleteTotal     prometheus.Counter
	checkpointCreationFail    prometheus.Counter
	checkpointCreationTotal   prometheus.Counter
	mmapChunkCorruptionTotal  prometheus.Counter
	snapshotReplayErrorTotal  prometheus.Counter // Will be either 0 or 1.
	oooHistogram              prometheus.Histogram
}

const (
	sampleMetricTypeFloat     = "float"
	sampleMetricTypeHistogram = "histogram"
)

func newHeadMetrics(h *Head, r prometheus.Registerer) *headMetrics {
	m := &headMetrics{
		activeAppenders: prometheus.NewGauge(prometheus.GaugeOpts{
			Name: "prometheus_tsdb_head_active_appenders",
			Help: "Number of currently active appender transactions",
		}),
		series: prometheus.NewGaugeFunc(prometheus.GaugeOpts{
			Name: "prometheus_tsdb_head_series",
			Help: "Total number of series in the head block.",
		}, func() float64 {
			return float64(h.NumSeries())
		}),
		seriesCreated: prometheus.NewCounter(prometheus.CounterOpts{
			Name: "prometheus_tsdb_head_series_created_total",
			Help: "Total number of series created in the head",
		}),
		seriesRemoved: prometheus.NewCounter(prometheus.CounterOpts{
			Name: "prometheus_tsdb_head_series_removed_total",
			Help: "Total number of series removed in the head",
		}),
		seriesNotFound: prometheus.NewCounter(prometheus.CounterOpts{
			Name: "prometheus_tsdb_head_series_not_found_total",
			Help: "Total number of requests for series that were not found.",
		}),
		chunks: prometheus.NewGauge(prometheus.GaugeOpts{
			Name: "prometheus_tsdb_head_chunks",
			Help: "Total number of chunks in the head block.",
		}),
		chunksCreated: prometheus.NewCounter(prometheus.CounterOpts{
			Name: "prometheus_tsdb_head_chunks_created_total",
			Help: "Total number of chunks created in the head",
		}),
		chunksRemoved: prometheus.NewCounter(prometheus.CounterOpts{
			Name: "prometheus_tsdb_head_chunks_removed_total",
			Help: "Total number of chunks removed in the head",
		}),
		gcDuration: prometheus.NewSummary(prometheus.SummaryOpts{
			Name: "prometheus_tsdb_head_gc_duration_seconds",
			Help: "Runtime of garbage collection in the head block.",
		}),
		walTruncateDuration: prometheus.NewSummary(prometheus.SummaryOpts{
			Name: "prometheus_tsdb_wal_truncate_duration_seconds",
			Help: "Duration of WAL truncation.",
		}),
		walCorruptionsTotal: prometheus.NewCounter(prometheus.CounterOpts{
			Name: "prometheus_tsdb_wal_corruptions_total",
			Help: "Total number of WAL corruptions.",
		}),
		dataTotalReplayDuration: prometheus.NewGauge(prometheus.GaugeOpts{
			Name: "prometheus_tsdb_data_replay_duration_seconds",
			Help: "Time taken to replay the data on disk.",
		}),
		samplesAppended: prometheus.NewCounterVec(prometheus.CounterOpts{
			Name: "prometheus_tsdb_head_samples_appended_total",
			Help: "Total number of appended samples.",
		}, []string{"type"}),
		outOfOrderSamplesAppended: prometheus.NewCounter(prometheus.CounterOpts{
			Name: "prometheus_tsdb_head_out_of_order_samples_appended_total",
			Help: "Total number of appended out of order samples.",
		}),
		outOfBoundSamples: prometheus.NewCounterVec(prometheus.CounterOpts{
			Name: "prometheus_tsdb_out_of_bound_samples_total",
			Help: "Total number of out of bound samples ingestion failed attempts with out of order support disabled.",
		}, []string{"type"}),
		outOfOrderSamples: prometheus.NewCounterVec(prometheus.CounterOpts{
			Name: "prometheus_tsdb_out_of_order_samples_total",
			Help: "Total number of out of order samples ingestion failed attempts due to out of order being disabled.",
		}, []string{"type"}),
		tooOldSamples: prometheus.NewCounterVec(prometheus.CounterOpts{
			Name: "prometheus_tsdb_too_old_samples_total",
			Help: "Total number of out of order samples ingestion failed attempts with out of support enabled, but sample outside of time window.",
		}, []string{"type"}),
		headTruncateFail: prometheus.NewCounter(prometheus.CounterOpts{
			Name: "prometheus_tsdb_head_truncations_failed_total",
			Help: "Total number of head truncations that failed.",
		}),
		headTruncateTotal: prometheus.NewCounter(prometheus.CounterOpts{
			Name: "prometheus_tsdb_head_truncations_total",
			Help: "Total number of head truncations attempted.",
		}),
		checkpointDeleteFail: prometheus.NewCounter(prometheus.CounterOpts{
			Name: "prometheus_tsdb_checkpoint_deletions_failed_total",
			Help: "Total number of checkpoint deletions that failed.",
		}),
		checkpointDeleteTotal: prometheus.NewCounter(prometheus.CounterOpts{
			Name: "prometheus_tsdb_checkpoint_deletions_total",
			Help: "Total number of checkpoint deletions attempted.",
		}),
		checkpointCreationFail: prometheus.NewCounter(prometheus.CounterOpts{
			Name: "prometheus_tsdb_checkpoint_creations_failed_total",
			Help: "Total number of checkpoint creations that failed.",
		}),
		checkpointCreationTotal: prometheus.NewCounter(prometheus.CounterOpts{
			Name: "prometheus_tsdb_checkpoint_creations_total",
			Help: "Total number of checkpoint creations attempted.",
		}),
		mmapChunkCorruptionTotal: prometheus.NewCounter(prometheus.CounterOpts{
			Name: "prometheus_tsdb_mmap_chunk_corruptions_total",
			Help: "Total number of memory-mapped chunk corruptions.",
		}),
		snapshotReplayErrorTotal: prometheus.NewCounter(prometheus.CounterOpts{
			Name: "prometheus_tsdb_snapshot_replay_error_total",
			Help: "Total number snapshot replays that failed.",
		}),
		oooHistogram: prometheus.NewHistogram(prometheus.HistogramOpts{
			Name: "prometheus_tsdb_sample_ooo_delta",
			Help: "Delta in seconds by which a sample is considered out of order (reported regardless of OOO time window and whether sample is accepted or not).",
			Buckets: []float64{
				60 * 10,      // 10 min
				60 * 30,      // 30 min
				60 * 60,      // 60 min
				60 * 60 * 2,  // 2h
				60 * 60 * 3,  // 3h
				60 * 60 * 6,  // 6h
				60 * 60 * 12, // 12h
			},
		}),
	}

	if r != nil {
		r.MustRegister(
			m.activeAppenders,
			m.series,
			m.chunks,
			m.chunksCreated,
			m.chunksRemoved,
			m.seriesCreated,
			m.seriesRemoved,
			m.seriesNotFound,
			m.gcDuration,
			m.walTruncateDuration,
			m.walCorruptionsTotal,
			m.dataTotalReplayDuration,
			m.samplesAppended,
			m.outOfOrderSamplesAppended,
			m.outOfBoundSamples,
			m.outOfOrderSamples,
			m.tooOldSamples,
			m.headTruncateFail,
			m.headTruncateTotal,
			m.checkpointDeleteFail,
			m.checkpointDeleteTotal,
			m.checkpointCreationFail,
			m.checkpointCreationTotal,
			m.mmapChunkCorruptionTotal,
			m.snapshotReplayErrorTotal,
			// Metrics bound to functions and not needed in tests
			// can be created and registered on the spot.
			prometheus.NewGaugeFunc(prometheus.GaugeOpts{
				Name: "prometheus_tsdb_head_max_time",
				Help: "Maximum timestamp of the head block. The unit is decided by the library consumer.",
			}, func() float64 {
				return float64(h.MaxTime())
			}),
			prometheus.NewGaugeFunc(prometheus.GaugeOpts{
				Name: "prometheus_tsdb_head_min_time",
				Help: "Minimum time bound of the head block. The unit is decided by the library consumer.",
			}, func() float64 {
				return float64(h.MinTime())
			}),
			prometheus.NewGaugeFunc(prometheus.GaugeOpts{
				Name: "prometheus_tsdb_isolation_low_watermark",
				Help: "The lowest TSDB append ID that is still referenced.",
			}, func() float64 {
				return float64(h.iso.lowWatermark())
			}),
			prometheus.NewGaugeFunc(prometheus.GaugeOpts{
				Name: "prometheus_tsdb_isolation_high_watermark",
				Help: "The highest TSDB append ID that has been given out.",
			}, func() float64 {
				return float64(h.iso.lastAppendID())
			}),
		)
	}
	return m
}

func mmappedChunksDir(dir string) string { return filepath.Join(dir, "chunks_head") }

// HeadStats are the statistics for the head component of the DB.
type HeadStats struct {
	WALReplayStatus *WALReplayStatus
}

// NewHeadStats returns a new HeadStats object.
func NewHeadStats() *HeadStats {
	return &HeadStats{
		WALReplayStatus: &WALReplayStatus{},
	}
}

// WALReplayStatus contains status information about the WAL replay.
type WALReplayStatus struct {
	sync.RWMutex
	Min     int
	Max     int
	Current int
}

// GetWALReplayStatus returns the WAL replay status information.
func (s *WALReplayStatus) GetWALReplayStatus() WALReplayStatus {
	s.RLock()
	defer s.RUnlock()

	return WALReplayStatus{
		Min:     s.Min,
		Max:     s.Max,
		Current: s.Current,
	}
}

const cardinalityCacheExpirationTime = time.Duration(30) * time.Second

// Init loads data from the write ahead log and prepares the head for writes.
// It should be called before using an appender so that it
// limits the ingested samples to the head min valid time.
func (h *Head) Init(minValidTime int64) error {
	h.minValidTime.Store(minValidTime)
	defer func() {
		h.postings.EnsureOrder()
	}()
	defer h.gc() // After loading the wal remove the obsolete data from the head.
	defer func() {
		// Loading of m-mapped chunks and snapshot can make the mint of the Head
		// to go below minValidTime.
		if h.MinTime() < h.minValidTime.Load() {
			h.minTime.Store(h.minValidTime.Load())
		}
	}()

	level.Info(h.logger).Log("msg", "Replaying on-disk memory mappable chunks if any")
	start := time.Now()

	snapIdx, snapOffset := -1, 0
	refSeries := make(map[chunks.HeadSeriesRef]*memSeries)

	if h.opts.EnableMemorySnapshotOnShutdown {
		level.Info(h.logger).Log("msg", "Chunk snapshot is enabled, replaying from the snapshot")
		var err error
		snapIdx, snapOffset, refSeries, err = h.loadChunkSnapshot()
		if err != nil {
			snapIdx, snapOffset = -1, 0
			refSeries = make(map[chunks.HeadSeriesRef]*memSeries)

			h.metrics.snapshotReplayErrorTotal.Inc()
			level.Error(h.logger).Log("msg", "Failed to load chunk snapshot", "err", err)
			// We clear the partially loaded data to replay fresh from the WAL.
			if err := h.resetInMemoryState(); err != nil {
				return err
			}
		}
		level.Info(h.logger).Log("msg", "Chunk snapshot loading time", "duration", time.Since(start).String())
	}

	mmapChunkReplayStart := time.Now()
	mmappedChunks, oooMmappedChunks, lastMmapRef, err := h.loadMmappedChunks(refSeries)
	if err != nil {
		// TODO(codesome): clear out all m-map chunks here for refSeries.
		level.Error(h.logger).Log("msg", "Loading on-disk chunks failed", "err", err)
		if _, ok := errors.Cause(err).(*chunks.CorruptionErr); ok {
			h.metrics.mmapChunkCorruptionTotal.Inc()
		}

		// Discard snapshot data since we need to replay the WAL for the missed m-map chunks data.
		snapIdx, snapOffset = -1, 0

		// If this fails, data will be recovered from WAL.
		// Hence we wont lose any data (given WAL is not corrupt).
		mmappedChunks, oooMmappedChunks, lastMmapRef, err = h.removeCorruptedMmappedChunks(err)
		if err != nil {
			return err
		}
	}

	level.Info(h.logger).Log("msg", "On-disk memory mappable chunks replay completed", "duration", time.Since(mmapChunkReplayStart).String())
	if h.wal == nil {
		level.Info(h.logger).Log("msg", "WAL not found")
		return nil
	}

	level.Info(h.logger).Log("msg", "Replaying WAL, this may take a while")

	checkpointReplayStart := time.Now()
	// Backfill the checkpoint first if it exists.
	dir, startFrom, err := wlog.LastCheckpoint(h.wal.Dir())
	if err != nil && err != record.ErrNotFound {
		return errors.Wrap(err, "find last checkpoint")
	}

	// Find the last segment.
	_, endAt, e := wlog.Segments(h.wal.Dir())
	if e != nil {
		return errors.Wrap(e, "finding WAL segments")
	}

	h.startWALReplayStatus(startFrom, endAt)

	multiRef := map[chunks.HeadSeriesRef]chunks.HeadSeriesRef{}
	if err == nil && startFrom >= snapIdx {
		sr, err := wlog.NewSegmentsReader(dir)
		if err != nil {
			return errors.Wrap(err, "open checkpoint")
		}
		defer func() {
			if err := sr.Close(); err != nil {
				level.Warn(h.logger).Log("msg", "Error while closing the wal segments reader", "err", err)
			}
		}()

		// A corrupted checkpoint is a hard error for now and requires user
		// intervention. There's likely little data that can be recovered anyway.
		if err := h.loadWAL(wlog.NewReader(sr), multiRef, mmappedChunks, oooMmappedChunks); err != nil {
			return errors.Wrap(err, "backfill checkpoint")
		}
		h.updateWALReplayStatusRead(startFrom)
		startFrom++
		level.Info(h.logger).Log("msg", "WAL checkpoint loaded")
	}
	checkpointReplayDuration := time.Since(checkpointReplayStart)

	walReplayStart := time.Now()

	if snapIdx > startFrom {
		startFrom = snapIdx
	}
	// Backfill segments from the most recent checkpoint onwards.
	for i := startFrom; i <= endAt; i++ {
		s, err := wlog.OpenReadSegment(wlog.SegmentName(h.wal.Dir(), i))
		if err != nil {
			return errors.Wrap(err, fmt.Sprintf("open WAL segment: %d", i))
		}

		offset := 0
		if i == snapIdx {
			offset = snapOffset
		}
		sr, err := wlog.NewSegmentBufReaderWithOffset(offset, s)
		if errors.Cause(err) == io.EOF {
			// File does not exist.
			continue
		}
		if err != nil {
			return errors.Wrapf(err, "segment reader (offset=%d)", offset)
		}
		err = h.loadWAL(wlog.NewReader(sr), multiRef, mmappedChunks, oooMmappedChunks)
		if err := sr.Close(); err != nil {
			level.Warn(h.logger).Log("msg", "Error while closing the wal segments reader", "err", err)
		}
		if err != nil {
			return err
		}
		level.Info(h.logger).Log("msg", "WAL segment loaded", "segment", i, "maxSegment", endAt)
		h.updateWALReplayStatusRead(i)
	}
	walReplayDuration := time.Since(walReplayStart)

	wblReplayStart := time.Now()
	if h.wbl != nil {
		// Replay OOO WAL.
		startFrom, endAt, e = wlog.Segments(h.wbl.Dir())
		if e != nil {
			return errors.Wrap(e, "finding OOO WAL segments")
		}
		h.startWALReplayStatus(startFrom, endAt)

		for i := startFrom; i <= endAt; i++ {
			s, err := wlog.OpenReadSegment(wlog.SegmentName(h.wbl.Dir(), i))
			if err != nil {
				return errors.Wrap(err, fmt.Sprintf("open WBL segment: %d", i))
			}

			sr := wlog.NewSegmentBufReader(s)
			err = h.loadWBL(wlog.NewReader(sr), multiRef, lastMmapRef)
			if err := sr.Close(); err != nil {
				level.Warn(h.logger).Log("msg", "Error while closing the wbl segments reader", "err", err)
			}
			if err != nil {
				return err
			}
			level.Info(h.logger).Log("msg", "WBL segment loaded", "segment", i, "maxSegment", endAt)
			h.updateWALReplayStatusRead(i)
		}
	}

	wblReplayDuration := time.Since(wblReplayStart)

	totalReplayDuration := time.Since(start)
	h.metrics.dataTotalReplayDuration.Set(totalReplayDuration.Seconds())
	level.Info(h.logger).Log(
		"msg", "WAL replay completed",
		"checkpoint_replay_duration", checkpointReplayDuration.String(),
		"wal_replay_duration", walReplayDuration.String(),
		"wbl_replay_duration", wblReplayDuration.String(),
		"total_replay_duration", totalReplayDuration.String(),
	)

	return nil
}

func (h *Head) loadMmappedChunks(refSeries map[chunks.HeadSeriesRef]*memSeries) (map[chunks.HeadSeriesRef][]*mmappedChunk, map[chunks.HeadSeriesRef][]*mmappedChunk, chunks.ChunkDiskMapperRef, error) {
	mmappedChunks := map[chunks.HeadSeriesRef][]*mmappedChunk{}
	oooMmappedChunks := map[chunks.HeadSeriesRef][]*mmappedChunk{}
	var lastRef, secondLastRef chunks.ChunkDiskMapperRef
	if err := h.chunkDiskMapper.IterateAllChunks(func(seriesRef chunks.HeadSeriesRef, chunkRef chunks.ChunkDiskMapperRef, mint, maxt int64, numSamples uint16, encoding chunkenc.Encoding) error {
		secondLastRef = lastRef
		lastRef = chunkRef
		isOOO := chunkenc.IsOutOfOrderChunk(encoding)
		if !isOOO && maxt < h.minValidTime.Load() {
			return nil
		}

		// We ignore any chunk that doesn't have a valid encoding
		if !chunkenc.IsValidEncoding(encoding) {
			return nil
		}

		ms, ok := refSeries[seriesRef]

		if isOOO {
			if !ok {
				oooMmappedChunks[seriesRef] = append(oooMmappedChunks[seriesRef], &mmappedChunk{
					ref:        chunkRef,
					minTime:    mint,
					maxTime:    maxt,
					numSamples: numSamples,
				})
				return nil
			}

			h.metrics.chunks.Inc()
			h.metrics.chunksCreated.Inc()

			ms.oooMmappedChunks = append(ms.oooMmappedChunks, &mmappedChunk{
				ref:        chunkRef,
				minTime:    mint,
				maxTime:    maxt,
				numSamples: numSamples,
			})

			return nil
		}

		if !ok {
			slice := mmappedChunks[seriesRef]
			if len(slice) > 0 && slice[len(slice)-1].maxTime >= mint {
				h.metrics.mmapChunkCorruptionTotal.Inc()
				return errors.Errorf("out of sequence m-mapped chunk for series ref %d, last chunk: [%d, %d], new: [%d, %d]",
					seriesRef, slice[len(slice)-1].minTime, slice[len(slice)-1].maxTime, mint, maxt)
			}
			slice = append(slice, &mmappedChunk{
				ref:        chunkRef,
				minTime:    mint,
				maxTime:    maxt,
				numSamples: numSamples,
			})
			mmappedChunks[seriesRef] = slice
			return nil
		}

		if len(ms.mmappedChunks) > 0 && ms.mmappedChunks[len(ms.mmappedChunks)-1].maxTime >= mint {
			h.metrics.mmapChunkCorruptionTotal.Inc()
			return errors.Errorf("out of sequence m-mapped chunk for series ref %d, last chunk: [%d, %d], new: [%d, %d]",
				seriesRef, ms.mmappedChunks[len(ms.mmappedChunks)-1].minTime, ms.mmappedChunks[len(ms.mmappedChunks)-1].maxTime,
				mint, maxt)
		}

		h.metrics.chunks.Inc()
		h.metrics.chunksCreated.Inc()
		ms.mmappedChunks = append(ms.mmappedChunks, &mmappedChunk{
			ref:        chunkRef,
			minTime:    mint,
			maxTime:    maxt,
			numSamples: numSamples,
		})
		h.updateMinMaxTime(mint, maxt)
		if ms.headChunk != nil && maxt >= ms.headChunk.minTime {
			// The head chunk was completed and was m-mapped after taking the snapshot.
			// Hence remove this chunk.
			ms.nextAt = 0
			ms.headChunk = nil
			ms.app = nil
		}
		return nil
	}); err != nil {
		// secondLastRef because the lastRef caused an error.
		return nil, nil, secondLastRef, errors.Wrap(err, "iterate on on-disk chunks")
	}
	return mmappedChunks, oooMmappedChunks, lastRef, nil
}

// removeCorruptedMmappedChunks attempts to delete the corrupted mmapped chunks and if it fails, it clears all the previously
// loaded mmapped chunks.
func (h *Head) removeCorruptedMmappedChunks(err error) (map[chunks.HeadSeriesRef][]*mmappedChunk, map[chunks.HeadSeriesRef][]*mmappedChunk, chunks.ChunkDiskMapperRef, error) {
	level.Info(h.logger).Log("msg", "Deleting mmapped chunk files")
	// We never want to preserve the in-memory series from snapshots if we are repairing m-map chunks.
	if err := h.resetInMemoryState(); err != nil {
		return map[chunks.HeadSeriesRef][]*mmappedChunk{}, map[chunks.HeadSeriesRef][]*mmappedChunk{}, 0, err
	}

	level.Info(h.logger).Log("msg", "Deleting mmapped chunk files")

	if err := h.chunkDiskMapper.DeleteCorrupted(err); err != nil {
		level.Info(h.logger).Log("msg", "Deletion of corrupted mmap chunk files failed, discarding chunk files completely", "err", err)
		if err := h.chunkDiskMapper.Truncate(math.MaxUint32); err != nil {
			level.Error(h.logger).Log("msg", "Deletion of all mmap chunk files failed", "err", err)
		}
		return map[chunks.HeadSeriesRef][]*mmappedChunk{}, map[chunks.HeadSeriesRef][]*mmappedChunk{}, 0, nil
	}

	level.Info(h.logger).Log("msg", "Deletion of mmap chunk files successful, reattempting m-mapping the on-disk chunks")
	mmappedChunks, oooMmappedChunks, lastRef, err := h.loadMmappedChunks(make(map[chunks.HeadSeriesRef]*memSeries))
	if err != nil {
		level.Error(h.logger).Log("msg", "Loading on-disk chunks failed, discarding chunk files completely", "err", err)
		if err := h.chunkDiskMapper.Truncate(math.MaxUint32); err != nil {
			level.Error(h.logger).Log("msg", "Deletion of all mmap chunk files failed after failed loading", "err", err)
		}
		mmappedChunks = map[chunks.HeadSeriesRef][]*mmappedChunk{}
	}

	return mmappedChunks, oooMmappedChunks, lastRef, nil
}

func (h *Head) ApplyConfig(cfg *config.Config, wbl *wlog.WL) {
	oooTimeWindow := int64(0)
	if cfg.StorageConfig.TSDBConfig != nil {
		oooTimeWindow = cfg.StorageConfig.TSDBConfig.OutOfOrderTimeWindow
	}
	if oooTimeWindow < 0 {
		oooTimeWindow = 0
	}

	h.SetOutOfOrderTimeWindow(oooTimeWindow, wbl)

	if !h.opts.EnableExemplarStorage {
		return
	}

	// Head uses opts.MaxExemplars in combination with opts.EnableExemplarStorage
	// to decide if it should pass exemplars along to its exemplar storage, so we
	// need to update opts.MaxExemplars here.
	prevSize := h.opts.MaxExemplars.Load()
	h.opts.MaxExemplars.Store(cfg.StorageConfig.ExemplarsConfig.MaxExemplars)
	newSize := h.opts.MaxExemplars.Load()

	if prevSize == newSize {
		return
	}

	migrated := h.exemplars.(*CircularExemplarStorage).Resize(newSize)
	level.Info(h.logger).Log("msg", "Exemplar storage resized", "from", prevSize, "to", newSize, "migrated", migrated)
}

// SetOutOfOrderTimeWindow updates the out of order related parameters.
// If the Head already has a WBL set, then the wbl will be ignored.
func (h *Head) SetOutOfOrderTimeWindow(oooTimeWindow int64, wbl *wlog.WL) {
	if oooTimeWindow > 0 && h.wbl == nil {
		h.wbl = wbl
	}

	h.opts.OutOfOrderTimeWindow.Store(oooTimeWindow)
}

// EnableNativeHistograms enables the native histogram feature.
func (h *Head) EnableNativeHistograms() {
	h.opts.EnableNativeHistograms.Store(true)
}

// DisableNativeHistograms disables the native histogram feature.
func (h *Head) DisableNativeHistograms() {
	h.opts.EnableNativeHistograms.Store(false)
}

// PostingsCardinalityStats returns top 10 highest cardinality stats By label and value names.
func (h *Head) PostingsCardinalityStats(statsByLabelName string) *index.PostingsStats {
	h.cardinalityMutex.Lock()
	defer h.cardinalityMutex.Unlock()
	currentTime := time.Duration(time.Now().Unix()) * time.Second
	seconds := currentTime - h.lastPostingsStatsCall
	if seconds > cardinalityCacheExpirationTime {
		h.cardinalityCache = nil
	}
	if h.cardinalityCache != nil {
		return h.cardinalityCache
	}
	h.cardinalityCache = h.postings.Stats(statsByLabelName)
	h.lastPostingsStatsCall = time.Duration(time.Now().Unix()) * time.Second

	return h.cardinalityCache
}

func (h *Head) updateMinMaxTime(mint, maxt int64) {
	for {
		lt := h.MinTime()
		if mint >= lt {
			break
		}
		if h.minTime.CompareAndSwap(lt, mint) {
			break
		}
	}
	for {
		ht := h.MaxTime()
		if maxt <= ht {
			break
		}
		if h.maxTime.CompareAndSwap(ht, maxt) {
			break
		}
	}
}

func (h *Head) updateMinOOOMaxOOOTime(mint, maxt int64) {
	for {
		lt := h.MinOOOTime()
		if mint >= lt {
			break
		}
		if h.minOOOTime.CompareAndSwap(lt, mint) {
			break
		}
	}
	for {
		ht := h.MaxOOOTime()
		if maxt <= ht {
			break
		}
		if h.maxOOOTime.CompareAndSwap(ht, maxt) {
			break
		}
	}
}

// SetMinValidTime sets the minimum timestamp the head can ingest.
func (h *Head) SetMinValidTime(minValidTime int64) {
	h.minValidTime.Store(minValidTime)
}

// Truncate removes old data before mint from the head and WAL.
func (h *Head) Truncate(mint int64) (err error) {
	initialize := h.MinTime() == math.MaxInt64
	if err := h.truncateMemory(mint); err != nil {
		return err
	}
	if initialize {
		return nil
	}
	return h.truncateWAL(mint)
}

// OverlapsClosedInterval returns true if the head overlaps [mint, maxt].
func (h *Head) OverlapsClosedInterval(mint, maxt int64) bool {
	return h.MinTime() <= maxt && mint <= h.MaxTime()
}

// truncateMemory removes old data before mint from the head.
func (h *Head) truncateMemory(mint int64) (err error) {
	h.chunkSnapshotMtx.Lock()
	defer h.chunkSnapshotMtx.Unlock()

	defer func() {
		if err != nil {
			h.metrics.headTruncateFail.Inc()
		}
	}()

	initialize := h.MinTime() == math.MaxInt64

	if h.MinTime() >= mint && !initialize {
		return nil
	}

	// The order of these two Store() should not be changed,
	// i.e. truncation time is set before in-process boolean.
	h.lastMemoryTruncationTime.Store(mint)
	h.memTruncationInProcess.Store(true)
	defer h.memTruncationInProcess.Store(false)

	// We wait for pending queries to end that overlap with this truncation.
	if !initialize {
		h.WaitForPendingReadersInTimeRange(h.MinTime(), mint)
	}

	h.minTime.Store(mint)
	h.minValidTime.Store(mint)

	// Ensure that max time is at least as high as min time.
	for h.MaxTime() < mint {
		h.maxTime.CompareAndSwap(h.MaxTime(), mint)
	}

	// This was an initial call to Truncate after loading blocks on startup.
	// We haven't read back the WAL yet, so do not attempt to truncate it.
	if initialize {
		return nil
	}

	h.metrics.headTruncateTotal.Inc()
	return h.truncateSeriesAndChunkDiskMapper("truncateMemory")
}

// WaitForPendingReadersInTimeRange waits for queries overlapping with given range to finish querying.
// The query timeout limits the max wait time of this function implicitly.
// The mint is inclusive and maxt is the truncation time hence exclusive.
func (h *Head) WaitForPendingReadersInTimeRange(mint, maxt int64) {
	maxt-- // Making it inclusive before checking overlaps.
	overlaps := func() bool {
		o := false
		h.iso.TraverseOpenReads(func(s *isolationState) bool {
			if s.mint <= maxt && mint <= s.maxt {
				// Overlaps with the truncation range.
				o = true
				return false
			}
			return true
		})
		return o
	}
	for overlaps() {
		time.Sleep(500 * time.Millisecond)
	}
}

// WaitForAppendersOverlapping waits for appends overlapping maxt to finish.
func (h *Head) WaitForAppendersOverlapping(maxt int64) {
	for maxt >= h.iso.lowestAppendTime() {
		time.Sleep(500 * time.Millisecond)
	}
}

// IsQuerierCollidingWithTruncation returns if the current querier needs to be closed and if a new querier
// has to be created. In the latter case, the method also returns the new mint to be used for creating the
// new range head and the new querier. This methods helps preventing races with the truncation of in-memory data.
//
// NOTE: The querier should already be taken before calling this.
func (h *Head) IsQuerierCollidingWithTruncation(querierMint, querierMaxt int64) (shouldClose, getNew bool, newMint int64) {
	if !h.memTruncationInProcess.Load() {
		return false, false, 0
	}
	// Head truncation is in process. It also means that the block that was
	// created for this truncation range is also available.
	// Check if we took a querier that overlaps with this truncation.
	memTruncTime := h.lastMemoryTruncationTime.Load()
	if querierMaxt < memTruncTime {
		// Head compaction has happened and this time range is being truncated.
		// This query doesn't overlap with the Head any longer.
		// We should close this querier to avoid races and the data would be
		// available with the blocks below.
		// Cases:
		// 1.     |------truncation------|
		//   |---query---|
		// 2.     |------truncation------|
		//              |---query---|
		return true, false, 0
	}
	if querierMint < memTruncTime {
		// The truncation time is not same as head mint that we saw above but the
		// query still overlaps with the Head.
		// The truncation started after we got the querier. So it is not safe
		// to use this querier and/or might block truncation. We should get
		// a new querier for the new Head range while remaining will be available
		// in the blocks below.
		// Case:
		//      |------truncation------|
		//                        |----query----|
		// Turns into
		//      |------truncation------|
		//                             |---qu---|
		return true, true, memTruncTime
	}

	// Other case is this, which is a no-op
	//      |------truncation------|
	//                              |---query---|
	return false, false, 0
}

// truncateWAL removes old data before mint from the WAL.
func (h *Head) truncateWAL(mint int64) error {
	h.chunkSnapshotMtx.Lock()
	defer h.chunkSnapshotMtx.Unlock()

	if h.wal == nil || mint <= h.lastWALTruncationTime.Load() {
		return nil
	}
	start := time.Now()
	h.lastWALTruncationTime.Store(mint)

	first, last, err := wlog.Segments(h.wal.Dir())
	if err != nil {
		return errors.Wrap(err, "get segment range")
	}
	// Start a new segment, so low ingestion volume TSDB don't have more WAL than
	// needed.
	if _, err := h.wal.NextSegment(); err != nil {
		return errors.Wrap(err, "next segment")
	}
	last-- // Never consider last segment for checkpoint.
	if last < 0 {
		return nil // no segments yet.
	}
	// The lower two thirds of segments should contain mostly obsolete samples.
	// If we have less than two segments, it's not worth checkpointing yet.
	// With the default 2h blocks, this will keeping up to around 3h worth
	// of WAL segments.
	last = first + (last-first)*2/3
	if last <= first {
		return nil
	}

	keep := func(id chunks.HeadSeriesRef) bool {
		if h.series.getByID(id) != nil {
			return true
		}
		h.deletedMtx.Lock()
		_, ok := h.deleted[id]
		h.deletedMtx.Unlock()
		return ok
	}
	h.metrics.checkpointCreationTotal.Inc()
	if _, err = wlog.Checkpoint(h.logger, h.wal, first, last, keep, mint); err != nil {
		h.metrics.checkpointCreationFail.Inc()
		if _, ok := errors.Cause(err).(*wlog.CorruptionErr); ok {
			h.metrics.walCorruptionsTotal.Inc()
		}
		return errors.Wrap(err, "create checkpoint")
	}
	if err := h.wal.Truncate(last + 1); err != nil {
		// If truncating fails, we'll just try again at the next checkpoint.
		// Leftover segments will just be ignored in the future if there's a checkpoint
		// that supersedes them.
		level.Error(h.logger).Log("msg", "truncating segments failed", "err", err)
	}

	// The checkpoint is written and segments before it is truncated, so we no
	// longer need to track deleted series that are before it.
	h.deletedMtx.Lock()
	for ref, segment := range h.deleted {
		if segment < first {
			delete(h.deleted, ref)
		}
	}
	h.deletedMtx.Unlock()

	h.metrics.checkpointDeleteTotal.Inc()
	if err := wlog.DeleteCheckpoints(h.wal.Dir(), last); err != nil {
		// Leftover old checkpoints do not cause problems down the line beyond
		// occupying disk space.
		// They will just be ignored since a higher checkpoint exists.
		level.Error(h.logger).Log("msg", "delete old checkpoints", "err", err)
		h.metrics.checkpointDeleteFail.Inc()
	}
	h.metrics.walTruncateDuration.Observe(time.Since(start).Seconds())

	level.Info(h.logger).Log("msg", "WAL checkpoint complete",
		"first", first, "last", last, "duration", time.Since(start))

	return nil
}

// truncateOOO
//   - truncates the OOO WBL files whose index is strictly less than lastWBLFile.
//   - garbage collects all the m-map chunks from the memory that are less than or equal to minOOOMmapRef
//     and then deletes the series that do not have any data anymore.
func (h *Head) truncateOOO(lastWBLFile int, minOOOMmapRef chunks.ChunkDiskMapperRef) error {
	curMinOOOMmapRef := chunks.ChunkDiskMapperRef(h.minOOOMmapRef.Load())
	if minOOOMmapRef.GreaterThan(curMinOOOMmapRef) {
		h.minOOOMmapRef.Store(uint64(minOOOMmapRef))
		if err := h.truncateSeriesAndChunkDiskMapper("truncateOOO"); err != nil {
			return err
		}
	}

	return h.wbl.Truncate(lastWBLFile)
}

// truncateSeriesAndChunkDiskMapper is a helper function for truncateMemory and truncateOOO.
// It runs GC on the Head and truncates the ChunkDiskMapper accordingly.
func (h *Head) truncateSeriesAndChunkDiskMapper(caller string) error {
	start := time.Now()
	headMaxt := h.MaxTime()
	actualMint, minOOOTime, minMmapFile := h.gc()
	level.Info(h.logger).Log("msg", "Head GC completed", "caller", caller, "duration", time.Since(start))
	h.metrics.gcDuration.Observe(time.Since(start).Seconds())

	if actualMint > h.minTime.Load() {
		// The actual mint of the head is higher than the one asked to truncate.
		appendableMinValidTime := h.appendableMinValidTime()
		if actualMint < appendableMinValidTime {
			h.minTime.Store(actualMint)
			h.minValidTime.Store(actualMint)
		} else {
			// The actual min time is in the appendable window.
			// So we set the mint to the appendableMinValidTime.
			h.minTime.Store(appendableMinValidTime)
			h.minValidTime.Store(appendableMinValidTime)
		}
	}
	if headMaxt-h.opts.OutOfOrderTimeWindow.Load() < minOOOTime {
		// The allowed OOO window is lower than the min OOO time seen during GC.
		// So it is possible that some OOO sample was inserted that was less that minOOOTime.
		// So we play safe and set it to the min that was possible.
		minOOOTime = headMaxt - h.opts.OutOfOrderTimeWindow.Load()
	}
	h.minOOOTime.Store(minOOOTime)

	// Truncate the chunk m-mapper.
	if err := h.chunkDiskMapper.Truncate(uint32(minMmapFile)); err != nil {
		return errors.Wrap(err, "truncate chunks.HeadReadWriter by file number")
	}
	return nil
}

type Stats struct {
	NumSeries         uint64
	MinTime, MaxTime  int64
	IndexPostingStats *index.PostingsStats
}

// Stats returns important current HEAD statistics. Note that it is expensive to
// calculate these.
func (h *Head) Stats(statsByLabelName string) *Stats {
	return &Stats{
		NumSeries:         h.NumSeries(),
		MaxTime:           h.MaxTime(),
		MinTime:           h.MinTime(),
		IndexPostingStats: h.PostingsCardinalityStats(statsByLabelName),
	}
}

// RangeHead allows querying Head via an IndexReader, ChunkReader and tombstones.Reader
// but only within a restricted range.  Used for queries and compactions.
type RangeHead struct {
	head       *Head
	mint, maxt int64

	isolationOff bool
}

// NewRangeHead returns a *RangeHead.
// There are no restrictions on mint/maxt.
func NewRangeHead(head *Head, mint, maxt int64) *RangeHead {
	return &RangeHead{
		head: head,
		mint: mint,
		maxt: maxt,
	}
}

// NewRangeHeadWithIsolationDisabled returns a *RangeHead that does not create an isolationState.
func NewRangeHeadWithIsolationDisabled(head *Head, mint, maxt int64) *RangeHead {
	rh := NewRangeHead(head, mint, maxt)
	rh.isolationOff = true
	return rh
}

func (h *RangeHead) Index() (IndexReader, error) {
	return h.head.indexRange(h.mint, h.maxt), nil
}

func (h *RangeHead) Chunks() (ChunkReader, error) {
	var isoState *isolationState
	if !h.isolationOff {
		isoState = h.head.iso.State(h.mint, h.maxt)
	}
	return h.head.chunksRange(h.mint, h.maxt, isoState)
}

func (h *RangeHead) Tombstones() (tombstones.Reader, error) {
	return h.head.tombstones, nil
}

func (h *RangeHead) MinTime() int64 {
	return h.mint
}

// MaxTime returns the max time of actual data fetch-able from the head.
// This controls the chunks time range which is closed [b.MinTime, b.MaxTime].
func (h *RangeHead) MaxTime() int64 {
	return h.maxt
}

// BlockMaxTime returns the max time of the potential block created from this head.
// It's different to MaxTime as we need to add +1 millisecond to block maxt because block
// intervals are half-open: [b.MinTime, b.MaxTime). Block intervals are always +1 than the total samples it includes.
func (h *RangeHead) BlockMaxTime() int64 {
	return h.MaxTime() + 1
}

func (h *RangeHead) NumSeries() uint64 {
	return h.head.NumSeries()
}

func (h *RangeHead) Meta() BlockMeta {
	return BlockMeta{
		MinTime: h.MinTime(),
		MaxTime: h.MaxTime(),
		ULID:    h.head.Meta().ULID,
		Stats: BlockStats{
			NumSeries: h.NumSeries(),
		},
	}
}

// String returns an human readable representation of the range head. It's important to
// keep this function in order to avoid the struct dump when the head is stringified in
// errors or logs.
func (h *RangeHead) String() string {
	return fmt.Sprintf("range head (mint: %d, maxt: %d)", h.MinTime(), h.MaxTime())
}

// Delete all samples in the range of [mint, maxt] for series that satisfy the given
// label matchers.
func (h *Head) Delete(mint, maxt int64, ms ...*labels.Matcher) error {
	// Do not delete anything beyond the currently valid range.
	mint, maxt = clampInterval(mint, maxt, h.MinTime(), h.MaxTime())

	ir := h.indexRange(mint, maxt)

	p, err := PostingsForMatchers(ir, ms...)
	if err != nil {
		return errors.Wrap(err, "select series")
	}

	var stones []tombstones.Stone
	for p.Next() {
		series := h.series.getByID(chunks.HeadSeriesRef(p.At()))
		if series == nil {
			level.Debug(h.logger).Log("msg", "Series not found in Head.Delete")
			continue
		}

		series.RLock()
		t0, t1 := series.minTime(), series.maxTime()
		series.RUnlock()
		if t0 == math.MinInt64 || t1 == math.MinInt64 {
			continue
		}
		// Delete only until the current values and not beyond.
		t0, t1 = clampInterval(mint, maxt, t0, t1)
		stones = append(stones, tombstones.Stone{Ref: p.At(), Intervals: tombstones.Intervals{{Mint: t0, Maxt: t1}}})
	}
	if p.Err() != nil {
		return p.Err()
	}
	if h.wal != nil {
		var enc record.Encoder
		if err := h.wal.Log(enc.Tombstones(stones, nil)); err != nil {
			return err
		}
	}
	for _, s := range stones {
		h.tombstones.AddInterval(storage.SeriesRef(s.Ref), s.Intervals[0])
	}

	return nil
}

// gc removes data before the minimum timestamp from the head.
// It returns
// * The actual min times of the chunks present in the Head.
// * The min OOO time seen during the GC.
// * Min mmap file number seen in the series (in-order and out-of-order) after gc'ing the series.
func (h *Head) gc() (actualInOrderMint, minOOOTime int64, minMmapFile int) {
	// Only data strictly lower than this timestamp must be deleted.
	mint := h.MinTime()
	// Only ooo m-map chunks strictly lower than or equal to this ref
	// must be deleted.
	minOOOMmapRef := chunks.ChunkDiskMapperRef(h.minOOOMmapRef.Load())

	// Drop old chunks and remember series IDs and hashes if they can be
	// deleted entirely.
	deleted, chunksRemoved, actualInOrderMint, minOOOTime, minMmapFile := h.series.gc(mint, minOOOMmapRef)
	seriesRemoved := len(deleted)

	h.metrics.seriesRemoved.Add(float64(seriesRemoved))
	h.metrics.chunksRemoved.Add(float64(chunksRemoved))
	h.metrics.chunks.Sub(float64(chunksRemoved))
	h.numSeries.Sub(uint64(seriesRemoved))

	// Remove deleted series IDs from the postings lists.
	h.postings.Delete(deleted)

	// Remove tombstones referring to the deleted series.
	h.tombstones.DeleteTombstones(deleted)
	h.tombstones.TruncateBefore(mint)

	if h.wal != nil {
		_, last, _ := wlog.Segments(h.wal.Dir())
		h.deletedMtx.Lock()
		// Keep series records until we're past segment 'last'
		// because the WAL will still have samples records with
		// this ref ID. If we didn't keep these series records then
		// on start up when we replay the WAL, or any other code
		// that reads the WAL, wouldn't be able to use those
		// samples since we would have no labels for that ref ID.
		for ref := range deleted {
			h.deleted[chunks.HeadSeriesRef(ref)] = last
		}
		h.deletedMtx.Unlock()
	}

	return actualInOrderMint, minOOOTime, minMmapFile
}

// Tombstones returns a new reader over the head's tombstones
func (h *Head) Tombstones() (tombstones.Reader, error) {
	return h.tombstones, nil
}

// NumSeries returns the number of active series in the head.
func (h *Head) NumSeries() uint64 {
	return h.numSeries.Load()
}

// Meta returns meta information about the head.
// The head is dynamic so will return dynamic results.
func (h *Head) Meta() BlockMeta {
	var id [16]byte
	copy(id[:], "______head______")
	return BlockMeta{
		MinTime: h.MinTime(),
		MaxTime: h.MaxTime(),
		ULID:    ulid.ULID(id),
		Stats: BlockStats{
			NumSeries: h.NumSeries(),
		},
	}
}

// MinTime returns the lowest time bound on visible data in the head.
func (h *Head) MinTime() int64 {
	return h.minTime.Load()
}

// MaxTime returns the highest timestamp seen in data of the head.
func (h *Head) MaxTime() int64 {
	return h.maxTime.Load()
}

// MinOOOTime returns the lowest time bound on visible data in the out of order
// head.
func (h *Head) MinOOOTime() int64 {
	return h.minOOOTime.Load()
}

// MaxOOOTime returns the highest timestamp on visible data in the out of order
// head.
func (h *Head) MaxOOOTime() int64 {
	return h.maxOOOTime.Load()
}

// compactable returns whether the head has a compactable range.
// The head has a compactable range when the head time range is 1.5 times the chunk range.
// The 0.5 acts as a buffer of the appendable window.
func (h *Head) compactable() bool {
	return h.MaxTime()-h.MinTime() > h.chunkRange.Load()/2*3
}

// Close flushes the WAL and closes the head.
// It also takes a snapshot of in-memory chunks if enabled.
func (h *Head) Close() error {
	h.closedMtx.Lock()
	defer h.closedMtx.Unlock()
	h.closed = true

	errs := tsdb_errors.NewMulti(h.chunkDiskMapper.Close())
	if errs.Err() == nil && h.opts.EnableMemorySnapshotOnShutdown {
		errs.Add(h.performChunkSnapshot())
	}
	if h.wal != nil {
		errs.Add(h.wal.Close())
	}
	if h.wbl != nil {
		errs.Add(h.wbl.Close())
	}
	if errs.Err() == nil && h.opts.EnableMemorySnapshotOnShutdown {
		errs.Add(h.performChunkSnapshot())
	}
	return errs.Err()
}

// String returns an human readable representation of the TSDB head. It's important to
// keep this function in order to avoid the struct dump when the head is stringified in
// errors or logs.
func (h *Head) String() string {
	return "head"
}

func (h *Head) getOrCreate(hash uint64, lset labels.Labels) (*memSeries, bool, error) {
	// Just using `getOrCreateWithID` below would be semantically sufficient, but we'd create
	// a new series on every sample inserted via Add(), which causes allocations
	// and makes our series IDs rather random and harder to compress in postings.
	s := h.series.getByHash(hash, lset)
	if s != nil {
		return s, false, nil
	}

	// Optimistically assume that we are the first one to create the series.
	id := chunks.HeadSeriesRef(h.lastSeriesID.Inc())

	return h.getOrCreateWithID(id, hash, lset)
}

func (h *Head) getOrCreateWithID(id chunks.HeadSeriesRef, hash uint64, lset labels.Labels) (*memSeries, bool, error) {
	s, created, err := h.series.getOrSet(hash, lset, func() *memSeries {
		return newMemSeries(lset, id, h.opts.IsolationDisabled)
	})
	if err != nil {
		return nil, false, err
	}
	if !created {
		return s, false, nil
	}

	h.metrics.seriesCreated.Inc()
	h.numSeries.Inc()

	h.postings.Add(storage.SeriesRef(id), lset)
	return s, true, nil
}

// seriesHashmap is a simple hashmap for memSeries by their label set. It is built
// on top of a regular hashmap and holds a slice of series to resolve hash collisions.
// Its methods require the hash to be submitted with it to avoid re-computations throughout
// the code.
type seriesHashmap map[uint64][]*memSeries

func (m seriesHashmap) get(hash uint64, lset labels.Labels) *memSeries {
	for _, s := range m[hash] {
		if labels.Equal(s.lset, lset) {
			return s
		}
	}
	return nil
}

func (m seriesHashmap) set(hash uint64, s *memSeries) {
	l := m[hash]
	for i, prev := range l {
		if labels.Equal(prev.lset, s.lset) {
			l[i] = s
			return
		}
	}
	m[hash] = append(l, s)
}

func (m seriesHashmap) del(hash uint64, lset labels.Labels) {
	var rem []*memSeries
	for _, s := range m[hash] {
		if !labels.Equal(s.lset, lset) {
			rem = append(rem, s)
		}
	}
	if len(rem) == 0 {
		delete(m, hash)
	} else {
		m[hash] = rem
	}
}

const (
	// DefaultStripeSize is the default number of entries to allocate in the stripeSeries hash map.
	DefaultStripeSize = 1 << 14
)

// stripeSeries holds series by HeadSeriesRef ("ID") and also by hash of their labels.
// ID-based lookups via getByID() are preferred over getByHash() for performance reasons.
// It locks modulo ranges of IDs and hashes to reduce lock contention.
// The locks are padded to not be on the same cache line. Filling the padded space
// with the maps was profiled to be slower – likely due to the additional pointer
// dereferences.
type stripeSeries struct {
	size                    int
	series                  []map[chunks.HeadSeriesRef]*memSeries // Sharded by ref. A series ref is the value of `size` when the series was being newly added.
	hashes                  []seriesHashmap                       // Sharded by label hash.
	locks                   []stripeLock                          // Sharded by ref for series access, by label hash for hashes access.
	seriesLifecycleCallback SeriesLifecycleCallback
}

type stripeLock struct {
	sync.RWMutex
	// Padding to avoid multiple locks being on the same cache line.
	_ [40]byte
}

func newStripeSeries(stripeSize int, seriesCallback SeriesLifecycleCallback) *stripeSeries {
	s := &stripeSeries{
		size:                    stripeSize,
		series:                  make([]map[chunks.HeadSeriesRef]*memSeries, stripeSize),
		hashes:                  make([]seriesHashmap, stripeSize),
		locks:                   make([]stripeLock, stripeSize),
		seriesLifecycleCallback: seriesCallback,
	}

	for i := range s.series {
		s.series[i] = map[chunks.HeadSeriesRef]*memSeries{}
	}
	for i := range s.hashes {
		s.hashes[i] = seriesHashmap{}
	}
	return s
}

// gc garbage collects old chunks that are strictly before mint and removes
// series entirely that have no chunks left.
// note: returning map[chunks.HeadSeriesRef]struct{} would be more accurate,
// but the returned map goes into postings.Delete() which expects a map[storage.SeriesRef]struct
// and there's no easy way to cast maps.
// minMmapFile is the min mmap file number seen in the series (in-order and out-of-order) after gc'ing the series.
func (s *stripeSeries) gc(mint int64, minOOOMmapRef chunks.ChunkDiskMapperRef) (_ map[storage.SeriesRef]struct{}, _ int, _, _ int64, minMmapFile int) {
	var (
		deleted                  = map[storage.SeriesRef]struct{}{}
		deletedForCallback       = []labels.Labels{}
		rmChunks                 = 0
		actualMint         int64 = math.MaxInt64
		minOOOTime         int64 = math.MaxInt64
	)
	minMmapFile = math.MaxInt32
	// Run through all series and truncate old chunks. Mark those with no
	// chunks left as deleted and store their ID.
	for i := 0; i < s.size; i++ {
		s.locks[i].Lock()

		for hash, all := range s.hashes[i] {
			for _, series := range all {
				series.Lock()
				rmChunks += series.truncateChunksBefore(mint, minOOOMmapRef)

				if len(series.mmappedChunks) > 0 {
					seq, _ := series.mmappedChunks[0].ref.Unpack()
					if seq < minMmapFile {
						minMmapFile = seq
					}
				}
				if len(series.oooMmappedChunks) > 0 {
					seq, _ := series.oooMmappedChunks[0].ref.Unpack()
					if seq < minMmapFile {
						minMmapFile = seq
					}
					for _, ch := range series.oooMmappedChunks {
						if ch.minTime < minOOOTime {
							minOOOTime = ch.minTime
						}
					}
				}
				if series.oooHeadChunk != nil {
					if series.oooHeadChunk.minTime < minOOOTime {
						minOOOTime = series.oooHeadChunk.minTime
					}
				}
				if len(series.mmappedChunks) > 0 || len(series.oooMmappedChunks) > 0 ||
					series.headChunk != nil || series.oooHeadChunk != nil || series.pendingCommit {
					seriesMint := series.minTime()
					if seriesMint < actualMint {
						actualMint = seriesMint
					}
					series.Unlock()
					continue
				}

				// The series is gone entirely. We need to keep the series lock
				// and make sure we have acquired the stripe locks for hash and ID of the
				// series alike.
				// If we don't hold them all, there's a very small chance that a series receives
				// samples again while we are half-way into deleting it.
				j := int(series.ref) & (s.size - 1)

				if i != j {
					s.locks[j].Lock()
				}

				deleted[storage.SeriesRef(series.ref)] = struct{}{}
				s.hashes[i].del(hash, series.lset)
				delete(s.series[j], series.ref)
				deletedForCallback = append(deletedForCallback, series.lset)

				if i != j {
					s.locks[j].Unlock()
				}

				series.Unlock()
			}
		}

		s.locks[i].Unlock()

		s.seriesLifecycleCallback.PostDeletion(deletedForCallback...)
		deletedForCallback = deletedForCallback[:0]
	}

	if actualMint == math.MaxInt64 {
		actualMint = mint
	}

	return deleted, rmChunks, actualMint, minOOOTime, minMmapFile
}

func (s *stripeSeries) getByID(id chunks.HeadSeriesRef) *memSeries {
	i := uint64(id) & uint64(s.size-1)

	s.locks[i].RLock()
	series := s.series[i][id]
	s.locks[i].RUnlock()

	return series
}

func (s *stripeSeries) getByHash(hash uint64, lset labels.Labels) *memSeries {
	i := hash & uint64(s.size-1)

	s.locks[i].RLock()
	series := s.hashes[i].get(hash, lset)
	s.locks[i].RUnlock()

	return series
}

func (s *stripeSeries) getOrSet(hash uint64, lset labels.Labels, createSeries func() *memSeries) (*memSeries, bool, error) {
	// PreCreation is called here to avoid calling it inside the lock.
	// It is not necessary to call it just before creating a series,
	// rather it gives a 'hint' whether to create a series or not.
	preCreationErr := s.seriesLifecycleCallback.PreCreation(lset)

	// Create the series, unless the PreCreation() callback as failed.
	// If failed, we'll not allow to create a new series anyway.
	var series *memSeries
	if preCreationErr == nil {
		series = createSeries()
	}

	i := hash & uint64(s.size-1)
	s.locks[i].Lock()

	if prev := s.hashes[i].get(hash, lset); prev != nil {
		s.locks[i].Unlock()
		return prev, false, nil
	}
	if preCreationErr == nil {
		s.hashes[i].set(hash, series)
	}
	s.locks[i].Unlock()

	if preCreationErr != nil {
		// The callback prevented creation of series.
		return nil, false, preCreationErr
	}
	// Setting the series in the s.hashes marks the creation of series
	// as any further calls to this methods would return that series.
	s.seriesLifecycleCallback.PostCreation(series.lset)

	i = uint64(series.ref) & uint64(s.size-1)

	s.locks[i].Lock()
	s.series[i][series.ref] = series
	s.locks[i].Unlock()

	return series, true, nil
}

type sample struct {
	t  int64
	v  float64
	h  *histogram.Histogram
	fh *histogram.FloatHistogram
}

func newSample(t int64, v float64, h *histogram.Histogram, fh *histogram.FloatHistogram) tsdbutil.Sample {
	return sample{t, v, h, fh}
}

func (s sample) T() int64                      { return s.t }
func (s sample) V() float64                    { return s.v }
func (s sample) H() *histogram.Histogram       { return s.h }
func (s sample) FH() *histogram.FloatHistogram { return s.fh }

func (s sample) Type() chunkenc.ValueType {
	switch {
	case s.h != nil:
		return chunkenc.ValHistogram
	case s.fh != nil:
		return chunkenc.ValFloatHistogram
	default:
		return chunkenc.ValFloat
	}
}

// memSeries is the in-memory representation of a series. None of its methods
// are goroutine safe and it is the caller's responsibility to lock it.
type memSeries struct {
	sync.RWMutex

	ref  chunks.HeadSeriesRef
	lset labels.Labels
	meta *metadata.Metadata

	// Immutable chunks on disk that have not yet gone into a block, in order of ascending time stamps.
	// When compaction runs, chunks get moved into a block and all pointers are shifted like so:
	//
	//                                    /------- let's say these 2 chunks get stored into a block
	//                                    |  |
	// before compaction: mmappedChunks=[p5,p6,p7,p8,p9] firstChunkID=5
	//  after compaction: mmappedChunks=[p7,p8,p9]       firstChunkID=7
	//
	// pN is the pointer to the mmappedChunk referered to by HeadChunkID=N
	mmappedChunks []*mmappedChunk
	headChunk     *memChunk          // Most recent chunk in memory that's still being built.
	firstChunkID  chunks.HeadChunkID // HeadChunkID for mmappedChunks[0]

	oooMmappedChunks []*mmappedChunk    // Immutable chunks on disk containing OOO samples.
	oooHeadChunk     *oooHeadChunk      // Most recent chunk for ooo samples in memory that's still being built.
	firstOOOChunkID  chunks.HeadChunkID // HeadOOOChunkID for oooMmappedChunks[0]

	mmMaxTime int64 // Max time of any mmapped chunk, only used during WAL replay.

	nextAt int64 // Timestamp at which to cut the next chunk.

	// We keep the last value here (in addition to appending it to the chunk) so we can check for duplicates.
	lastValue float64

	// We keep the last histogram value here (in addition to appending it to the chunk) so we can check for duplicates.
	lastHistogramValue *histogram.Histogram

	// Current appender for the head chunk. Set when a new head chunk is cut.
	// It is nil only if headChunk is nil. E.g. if there was an appender that created a new series, but rolled back the commit
	// (the first sample would create a headChunk, hence appender, but rollback skipped it while the Append() call would create a series).
	app chunkenc.Appender

	// txs is nil if isolation is disabled.
	txs *txRing

	// TODO(beorn7): The only reason we track this is to create a staleness
	// marker as either histogram or float sample. Perhaps there is a better way.
	isHistogramSeries bool

	pendingCommit bool // Whether there are samples waiting to be committed to this series.
}

func newMemSeries(lset labels.Labels, id chunks.HeadSeriesRef, isolationDisabled bool) *memSeries {
	s := &memSeries{
		lset:   lset,
		ref:    id,
		nextAt: math.MinInt64,
	}
	if !isolationDisabled {
		s.txs = newTxRing(4)
	}
	return s
}

func (s *memSeries) minTime() int64 {
	if len(s.mmappedChunks) > 0 {
		return s.mmappedChunks[0].minTime
	}
	if s.headChunk != nil {
		return s.headChunk.minTime
	}
	return math.MinInt64
}

func (s *memSeries) maxTime() int64 {
	// The highest timestamps will always be in the regular (non-OOO) chunks, even if OOO is enabled.
	c := s.head()
	if c != nil {
		return c.maxTime
	}
	if len(s.mmappedChunks) > 0 {
		return s.mmappedChunks[len(s.mmappedChunks)-1].maxTime
	}
	return math.MinInt64
}

// truncateChunksBefore removes all chunks from the series that
// have no timestamp at or after mint.
// Chunk IDs remain unchanged.
func (s *memSeries) truncateChunksBefore(mint int64, minOOOMmapRef chunks.ChunkDiskMapperRef) int {
	var removedInOrder int
	if s.headChunk != nil && s.headChunk.maxTime < mint {
		// If head chunk is truncated, we can truncate all mmapped chunks.
		removedInOrder = 1 + len(s.mmappedChunks)
		s.firstChunkID += chunks.HeadChunkID(removedInOrder)
		s.headChunk = nil
		s.mmappedChunks = nil
	}
	if len(s.mmappedChunks) > 0 {
		for i, c := range s.mmappedChunks {
			if c.maxTime >= mint {
				break
			}
			removedInOrder = i + 1
		}
		s.mmappedChunks = append(s.mmappedChunks[:0], s.mmappedChunks[removedInOrder:]...)
		s.firstChunkID += chunks.HeadChunkID(removedInOrder)
	}

	var removedOOO int
	if len(s.oooMmappedChunks) > 0 {
		for i, c := range s.oooMmappedChunks {
			if c.ref.GreaterThan(minOOOMmapRef) {
				break
			}
			removedOOO = i + 1
		}
		s.oooMmappedChunks = append(s.oooMmappedChunks[:0], s.oooMmappedChunks[removedOOO:]...)
		s.firstOOOChunkID += chunks.HeadChunkID(removedOOO)
	}

	return removedInOrder + removedOOO
}

// cleanupAppendIDsBelow cleans up older appendIDs. Has to be called after
// acquiring lock.
func (s *memSeries) cleanupAppendIDsBelow(bound uint64) {
	if s.txs != nil {
		s.txs.cleanupAppendIDsBelow(bound)
	}
}

func (s *memSeries) head() *memChunk {
	return s.headChunk
}

type memChunk struct {
	chunk            chunkenc.Chunk
	minTime, maxTime int64
}

type oooHeadChunk struct {
	chunk            *OOOChunk
	minTime, maxTime int64 // can probably be removed and pulled out of the chunk instead
}

// OverlapsClosedInterval returns true if the chunk overlaps [mint, maxt].
func (mc *oooHeadChunk) OverlapsClosedInterval(mint, maxt int64) bool {
	return overlapsClosedInterval(mc.minTime, mc.maxTime, mint, maxt)
}

// OverlapsClosedInterval returns true if the chunk overlaps [mint, maxt].
func (mc *memChunk) OverlapsClosedInterval(mint, maxt int64) bool {
	return overlapsClosedInterval(mc.minTime, mc.maxTime, mint, maxt)
}

func overlapsClosedInterval(mint1, maxt1, mint2, maxt2 int64) bool {
	return mint1 <= maxt2 && mint2 <= maxt1
}

// mappedChunks describes a head chunk on disk that has been mmapped
type mmappedChunk struct {
	ref              chunks.ChunkDiskMapperRef
	numSamples       uint16
	minTime, maxTime int64
}

// Returns true if the chunk overlaps [mint, maxt].
func (mc *mmappedChunk) OverlapsClosedInterval(mint, maxt int64) bool {
	return overlapsClosedInterval(mc.minTime, mc.maxTime, mint, maxt)
}

type noopSeriesLifecycleCallback struct{}

func (noopSeriesLifecycleCallback) PreCreation(labels.Labels) error { return nil }
func (noopSeriesLifecycleCallback) PostCreation(labels.Labels)      {}
func (noopSeriesLifecycleCallback) PostDeletion(...labels.Labels)   {}

func (h *Head) Size() int64 {
	var walSize, wblSize int64
	if h.wal != nil {
		walSize, _ = h.wal.Size()
	}
	if h.wbl != nil {
		wblSize, _ = h.wbl.Size()
	}
	cdmSize, _ := h.chunkDiskMapper.Size()
	return walSize + wblSize + cdmSize
}

func (h *RangeHead) Size() int64 {
	return h.head.Size()
}

func (h *Head) startWALReplayStatus(startFrom, last int) {
	h.stats.WALReplayStatus.Lock()
	defer h.stats.WALReplayStatus.Unlock()

	h.stats.WALReplayStatus.Min = startFrom
	h.stats.WALReplayStatus.Max = last
	h.stats.WALReplayStatus.Current = startFrom
}

func (h *Head) updateWALReplayStatusRead(current int) {
	h.stats.WALReplayStatus.Lock()
	defer h.stats.WALReplayStatus.Unlock()

	h.stats.WALReplayStatus.Current = current
}

func GenerateTestHistograms(n int) (r []*histogram.Histogram) {
	for i := 0; i < n; i++ {
		r = append(r, &histogram.Histogram{
			Count:         5 + uint64(i*4),
			ZeroCount:     2 + uint64(i),
			ZeroThreshold: 0.001,
			Sum:           18.4 * float64(i+1),
			Schema:        1,
			PositiveSpans: []histogram.Span{
				{Offset: 0, Length: 2},
				{Offset: 1, Length: 2},
			},
			PositiveBuckets: []int64{int64(i + 1), 1, -1, 0},
		})
	}

	return r
}<|MERGE_RESOLUTION|>--- conflicted
+++ resolved
@@ -135,12 +135,9 @@
 	OutOfOrderTimeWindow atomic.Int64
 	OutOfOrderCapMax     atomic.Int64
 
-<<<<<<< HEAD
-=======
 	// EnableNativeHistograms enables the ingestion of native histograms.
 	EnableNativeHistograms atomic.Bool
 
->>>>>>> b1566f76
 	ChunkRange int64
 	// ChunkDirRoot is the parent directory of the chunks directory.
 	ChunkDirRoot         string

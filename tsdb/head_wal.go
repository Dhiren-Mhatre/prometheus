// Copyright 2021 The Prometheus Authors
// Licensed under the Apache License, Version 2.0 (the "License");
// you may not use this file except in compliance with the License.
// You may obtain a copy of the License at
//
// http://www.apache.org/licenses/LICENSE-2.0
//
// Unless required by applicable law or agreed to in writing, software
// distributed under the License is distributed on an "AS IS" BASIS,
// WITHOUT WARRANTIES OR CONDITIONS OF ANY KIND, either express or implied.
// See the License for the specific language governing permissions and
// limitations under the License.

package tsdb

import (
	"fmt"
	"math"
	"os"
	"path/filepath"
	"runtime"
	"strconv"
	"strings"
	"sync"
	"time"

	"github.com/go-kit/log/level"
	"github.com/pkg/errors"
	"go.uber.org/atomic"

	"github.com/prometheus/prometheus/model/exemplar"
	"github.com/prometheus/prometheus/model/labels"
	"github.com/prometheus/prometheus/model/metadata"
	"github.com/prometheus/prometheus/storage"
	"github.com/prometheus/prometheus/tsdb/chunkenc"
	"github.com/prometheus/prometheus/tsdb/chunks"
	"github.com/prometheus/prometheus/tsdb/encoding"
	tsdb_errors "github.com/prometheus/prometheus/tsdb/errors"
	"github.com/prometheus/prometheus/tsdb/fileutil"
	"github.com/prometheus/prometheus/tsdb/record"
	"github.com/prometheus/prometheus/tsdb/tombstones"
	"github.com/prometheus/prometheus/tsdb/wal"
)

func (h *Head) loadWAL(r *wal.Reader, multiRef map[chunks.HeadSeriesRef]chunks.HeadSeriesRef, mmappedChunks, oooMmappedChunks map[chunks.HeadSeriesRef][]*mmappedChunk) (err error) {
	// Track number of samples that referenced a series we don't know about
	// for error reporting.
	var unknownRefs atomic.Uint64
	var unknownExemplarRefs atomic.Uint64
	var unknownMetadataRefs atomic.Uint64
	// Track number of series records that had overlapping m-map chunks.
	var mmapOverlappingChunks atomic.Uint64

	// Start workers that each process samples for a partition of the series ID space.
	var (
		wg             sync.WaitGroup
		n              = runtime.GOMAXPROCS(0)
		processors     = make([]walSubsetProcessor, n)
		exemplarsInput chan record.RefExemplar

		dec    record.Decoder
		shards = make([][]record.RefSample, n)

		decoded                      = make(chan interface{}, 10)
		decodeErr, seriesCreationErr error
		seriesPool                   = sync.Pool{
			New: func() interface{} {
				return []record.RefSeries{}
			},
		}
		samplesPool = sync.Pool{
			New: func() interface{} {
				return []record.RefSample{}
			},
		}
		tstonesPool = sync.Pool{
			New: func() interface{} {
				return []tombstones.Stone{}
			},
		}
		exemplarsPool = sync.Pool{
			New: func() interface{} {
				return []record.RefExemplar{}
			},
		}
		metadataPool = sync.Pool{
			New: func() interface{} {
				return []record.RefMetadata{}
			},
		}
	)

	defer func() {
		// For CorruptionErr ensure to terminate all workers before exiting.
		_, ok := err.(*wal.CorruptionErr)
		if ok || seriesCreationErr != nil {
			for i := 0; i < n; i++ {
				processors[i].closeAndDrain()
			}
			close(exemplarsInput)
			wg.Wait()
		}
	}()

	wg.Add(n)
	for i := 0; i < n; i++ {
		processors[i].setup()

		go func(wp *walSubsetProcessor) {
			unknown, overlapping := wp.processWALSamples(h, mmappedChunks, oooMmappedChunks)
			unknownRefs.Add(unknown)
			mmapOverlappingChunks.Add(overlapping)
			wg.Done()
		}(&processors[i])
	}

	wg.Add(1)
	exemplarsInput = make(chan record.RefExemplar, 300)
	go func(input <-chan record.RefExemplar) {
		var err error
		defer wg.Done()
		for e := range input {
			ms := h.series.getByID(e.Ref)
			if ms == nil {
				unknownExemplarRefs.Inc()
				continue
			}

			if e.T < h.minValidTime.Load() {
				continue
			}
			// At the moment the only possible error here is out of order exemplars, which we shouldn't see when
			// replaying the WAL, so lets just log the error if it's not that type.
			err = h.exemplars.AddExemplar(ms.lset, exemplar.Exemplar{Ts: e.T, Value: e.V, Labels: e.Labels})
			if err != nil && err == storage.ErrOutOfOrderExemplar {
				level.Warn(h.logger).Log("msg", "Unexpected error when replaying WAL on exemplar record", "err", err)
			}
		}
	}(exemplarsInput)

	go func() {
		defer close(decoded)
		var err error
		for r.Next() {
			rec := r.Record()
			switch dec.Type(rec) {
			case record.Series:
				series := seriesPool.Get().([]record.RefSeries)[:0]
				series, err = dec.Series(rec, series)
				if err != nil {
					decodeErr = &wal.CorruptionErr{
						Err:     errors.Wrap(err, "decode series"),
						Segment: r.Segment(),
						Offset:  r.Offset(),
					}
					return
				}
				decoded <- series
			case record.Samples:
				samples := samplesPool.Get().([]record.RefSample)[:0]
				samples, err = dec.Samples(rec, samples)
				if err != nil {
					decodeErr = &wal.CorruptionErr{
						Err:     errors.Wrap(err, "decode samples"),
						Segment: r.Segment(),
						Offset:  r.Offset(),
					}
					return
				}
				decoded <- samples
			case record.Tombstones:
				tstones := tstonesPool.Get().([]tombstones.Stone)[:0]
				tstones, err = dec.Tombstones(rec, tstones)
				if err != nil {
					decodeErr = &wal.CorruptionErr{
						Err:     errors.Wrap(err, "decode tombstones"),
						Segment: r.Segment(),
						Offset:  r.Offset(),
					}
					return
				}
				decoded <- tstones
			case record.Exemplars:
				exemplars := exemplarsPool.Get().([]record.RefExemplar)[:0]
				exemplars, err = dec.Exemplars(rec, exemplars)
				if err != nil {
					decodeErr = &wal.CorruptionErr{
						Err:     errors.Wrap(err, "decode exemplars"),
						Segment: r.Segment(),
						Offset:  r.Offset(),
					}
					return
				}
				decoded <- exemplars
			case record.Metadata:
				meta := metadataPool.Get().([]record.RefMetadata)[:0]
				meta, err := dec.Metadata(rec, meta)
				if err != nil {
					decodeErr = &wal.CorruptionErr{
						Err:     errors.Wrap(err, "decode metadata"),
						Segment: r.Segment(),
						Offset:  r.Offset(),
					}
					return
				}
				decoded <- meta
			default:
				// Noop.
			}
		}
	}()

	// The records are always replayed from the oldest to the newest.
Outer:
	for d := range decoded {
		switch v := d.(type) {
		case []record.RefSeries:
			for _, walSeries := range v {
				mSeries, created, err := h.getOrCreateWithID(walSeries.Ref, walSeries.Labels.Hash(), walSeries.Labels)
				if err != nil {
					seriesCreationErr = err
					break Outer
				}

				if chunks.HeadSeriesRef(h.lastSeriesID.Load()) < walSeries.Ref {
					h.lastSeriesID.Store(uint64(walSeries.Ref))
				}
<<<<<<< HEAD

				idx := uint64(mSeries.ref) % uint64(n)
				// It is possible that some old sample is being processed in processWALSamples that
				// could cause race below. So we wait for the goroutine to empty input the buffer and finish
				// processing all old samples after emptying the buffer.
				processors[idx].waitUntilIdle()
				// Lock the subset so we can modify the series object
				processors[idx].mx.Lock()

				mmc := mmappedChunks[walSeries.Ref]
				oooMmc := oooMmappedChunks[walSeries.Ref]

				if created {
					// This is the first WAL series record for this series.
					h.resetSeriesWithMMappedChunks(mSeries, mmc, oooMmc)
					processors[idx].mx.Unlock()
					continue
				}

				// There's already a different ref for this series.
				// A duplicate series record is only possible when the old samples were already compacted into a block.
				// Hence we can discard all the samples and m-mapped chunks replayed till now for this series.

				multiRef[walSeries.Ref] = mSeries.ref

				// Checking if the new m-mapped chunks overlap with the already existing ones.
				if len(mSeries.mmappedChunks) > 0 && len(mmc) > 0 {
					if overlapsClosedInterval(
						mSeries.mmappedChunks[0].minTime,
						mSeries.mmappedChunks[len(mSeries.mmappedChunks)-1].maxTime,
						mmc[0].minTime,
						mmc[len(mmc)-1].maxTime,
					) {
						mmapOverlappingChunks++
						level.Debug(h.logger).Log(
							"msg", "M-mapped chunks overlap on a duplicate series record",
							"series", mSeries.lset.String(),
							"oldref", mSeries.ref,
							"oldmint", mSeries.mmappedChunks[0].minTime,
							"oldmaxt", mSeries.mmappedChunks[len(mSeries.mmappedChunks)-1].maxTime,
							"newref", walSeries.Ref,
							"newmint", mmc[0].minTime,
							"newmaxt", mmc[len(mmc)-1].maxTime,
						)
					}
				}

				// Replacing m-mapped chunks with the new ones (could be empty).
				h.resetSeriesWithMMappedChunks(mSeries, mmc, oooMmc)

				processors[idx].mx.Unlock()
=======
				if !created {
					multiRef[walSeries.Ref] = mSeries.ref
				}

				idx := uint64(mSeries.ref) % uint64(n)
				processors[idx].input <- walSubsetProcessorInputItem{walSeriesRef: walSeries.Ref, existingSeries: mSeries}
>>>>>>> 73d805cf
			}
			//nolint:staticcheck // Ignore SA6002 relax staticcheck verification.
			seriesPool.Put(v)
		case []record.RefSample:
			samples := v
			minValidTime := h.minValidTime.Load()
			// We split up the samples into chunks of 5000 samples or less.
			// With O(300 * #cores) in-flight sample batches, large scrapes could otherwise
			// cause thousands of very large in flight buffers occupying large amounts
			// of unused memory.
			for len(samples) > 0 {
				m := 5000
				if len(samples) < m {
					m = len(samples)
				}
				for i := 0; i < n; i++ {
					if shards[i] == nil {
						shards[i] = processors[i].reuseBuf()
					}
				}
				for _, sam := range samples[:m] {
					if sam.T < minValidTime {
						continue // Before minValidTime: discard.
					}
					if r, ok := multiRef[sam.Ref]; ok {
						sam.Ref = r
					}
					mod := uint64(sam.Ref) % uint64(n)
					shards[mod] = append(shards[mod], sam)
				}
				for i := 0; i < n; i++ {
					if len(shards[i]) > 0 {
						processors[i].input <- walSubsetProcessorInputItem{samples: shards[i]}
						shards[i] = nil
					}
				}
				samples = samples[m:]
			}
			//nolint:staticcheck // Ignore SA6002 relax staticcheck verification.
			samplesPool.Put(v)
		case []tombstones.Stone:
			for _, s := range v {
				for _, itv := range s.Intervals {
					if itv.Maxt < h.minValidTime.Load() {
						continue
					}
					if m := h.series.getByID(chunks.HeadSeriesRef(s.Ref)); m == nil {
						unknownRefs.Inc()
						continue
					}
					h.tombstones.AddInterval(storage.SeriesRef(s.Ref), itv)
				}
			}
			//nolint:staticcheck // Ignore SA6002 relax staticcheck verification.
			tstonesPool.Put(v)
		case []record.RefExemplar:
			for _, e := range v {
				exemplarsInput <- e
			}
			//nolint:staticcheck // Ignore SA6002 relax staticcheck verification.
			exemplarsPool.Put(v)
		case []record.RefMetadata:
			for _, m := range v {
				s := h.series.getByID(chunks.HeadSeriesRef(m.Ref))
				if s == nil {
					unknownMetadataRefs.Inc()
					continue
				}
				s.meta = &metadata.Metadata{
					Type: record.ToTextparseMetricType(m.Type),
					Unit: m.Unit,
					Help: m.Help,
				}
			}
			//nolint:staticcheck // Ignore SA6002 relax staticcheck verification.
			metadataPool.Put(v)
		default:
			panic(fmt.Errorf("unexpected decoded type: %T", d))
		}
	}

	if decodeErr != nil {
		return decodeErr
	}
	if seriesCreationErr != nil {
		// Drain the channel to unblock the goroutine.
		for range decoded {
		}
		return seriesCreationErr
	}

	// Signal termination to each worker and wait for it to close its output channel.
	for i := 0; i < n; i++ {
		processors[i].closeAndDrain()
	}
	close(exemplarsInput)
	wg.Wait()

	if r.Err() != nil {
		return errors.Wrap(r.Err(), "read records")
	}

	if unknownRefs.Load() > 0 || unknownExemplarRefs.Load() > 0 || unknownMetadataRefs.Load() > 0 {
		level.Warn(h.logger).Log("msg", "Unknown series references", "samples", unknownRefs.Load(), "exemplars", unknownExemplarRefs.Load(), "metadata", unknownMetadataRefs.Load())
	}
	if count := mmapOverlappingChunks.Load(); count > 0 {
		level.Info(h.logger).Log("msg", "Overlapping m-map chunks on duplicate series records", "count", count)
	}
	return nil
}

// resetSeriesWithMMappedChunks is only used during the WAL replay.
<<<<<<< HEAD
func (h *Head) resetSeriesWithMMappedChunks(mSeries *memSeries, mmc, oooMmc []*mmappedChunk) {
	h.metrics.chunksCreated.Add(float64(len(mmc) + len(oooMmc)))
	h.metrics.chunksRemoved.Add(float64(len(mSeries.mmappedChunks) + len(mSeries.oooMmappedChunks)))
	h.metrics.chunks.Add(float64(len(mmc) + len(oooMmc) - len(mSeries.mmappedChunks) - len(mSeries.oooMmappedChunks)))
=======
func (h *Head) resetSeriesWithMMappedChunks(mSeries *memSeries, mmc, oooMmc []*mmappedChunk, walSeriesRef chunks.HeadSeriesRef) (overlapped bool) {
	if mSeries.ref != walSeriesRef {
		// Checking if the new m-mapped chunks overlap with the already existing ones.
		if len(mSeries.mmappedChunks) > 0 && len(mmc) > 0 {
			if overlapsClosedInterval(
				mSeries.mmappedChunks[0].minTime,
				mSeries.mmappedChunks[len(mSeries.mmappedChunks)-1].maxTime,
				mmc[0].minTime,
				mmc[len(mmc)-1].maxTime,
			) {
				level.Debug(h.logger).Log(
					"msg", "M-mapped chunks overlap on a duplicate series record",
					"series", mSeries.lset.String(),
					"oldref", mSeries.ref,
					"oldmint", mSeries.mmappedChunks[0].minTime,
					"oldmaxt", mSeries.mmappedChunks[len(mSeries.mmappedChunks)-1].maxTime,
					"newref", walSeriesRef,
					"newmint", mmc[0].minTime,
					"newmaxt", mmc[len(mmc)-1].maxTime,
				)
				overlapped = true
			}
		}
	}

	h.metrics.chunksCreated.Add(float64(len(mmc) + len(oooMmc)))
	h.metrics.chunksRemoved.Add(float64(len(mSeries.mmappedChunks)))
	h.metrics.chunks.Add(float64(len(mmc) + len(oooMmc) - len(mSeries.mmappedChunks)))
>>>>>>> 73d805cf
	mSeries.mmappedChunks = mmc
	mSeries.oooMmappedChunks = oooMmc
	// Cache the last mmapped chunk time, so we can skip calling append() for samples it will reject.
	if len(mmc) == 0 {
		mSeries.mmMaxTime = math.MinInt64
	} else {
		mSeries.mmMaxTime = mmc[len(mmc)-1].maxTime
		h.updateMinMaxTime(mmc[0].minTime, mSeries.mmMaxTime)
	}
	if len(oooMmc) != 0 {
<<<<<<< HEAD
		// mint and maxt can be in any chunk, they are not sorted.
=======
		// Mint and maxt can be in any chunk, they are not sorted.
>>>>>>> 73d805cf
		mint, maxt := int64(math.MaxInt64), int64(math.MinInt64)
		for _, ch := range oooMmc {
			if ch.minTime < mint {
				mint = ch.minTime
			}
			if ch.maxTime > maxt {
				maxt = ch.maxTime
			}
		}
		h.updateMinOOOMaxOOOTime(mint, maxt)
	}

	// Any samples replayed till now would already be compacted. Resetting the head chunk.
	// We do not reset oooHeadChunk because that is being replayed from a different WAL
	// and has not been replayed here.
	mSeries.nextAt = 0
	mSeries.headChunk = nil
	mSeries.app = nil
	return
}

type walSubsetProcessor struct {
	input  chan walSubsetProcessorInputItem
	output chan []record.RefSample
}

type walSubsetProcessorInputItem struct {
	samples        []record.RefSample
	existingSeries *memSeries
	walSeriesRef   chunks.HeadSeriesRef
}

func (wp *walSubsetProcessor) setup() {
	wp.output = make(chan []record.RefSample, 300)
	wp.input = make(chan walSubsetProcessorInputItem, 300)
}

func (wp *walSubsetProcessor) closeAndDrain() {
	close(wp.input)
	for range wp.output {
	}
}

// If there is a buffer in the output chan, return it for reuse, otherwise return nil.
func (wp *walSubsetProcessor) reuseBuf() []record.RefSample {
	select {
	case buf := <-wp.output:
		return buf[:0]
	default:
	}
	return nil
}

// processWALSamples adds the samples it receives to the head and passes
// the buffer received to an output channel for reuse.
func (wp *walSubsetProcessor) processWALSamples(h *Head, mmappedChunks, oooMmappedChunks map[chunks.HeadSeriesRef][]*mmappedChunk) (unknownRefs, mmapOverlappingChunks uint64) {
	defer close(wp.output)

	mint, maxt := int64(math.MaxInt64), int64(math.MinInt64)
	chunkRange := h.chunkRange.Load()

	for in := range wp.input {
		if in.existingSeries != nil {
			mmc := mmappedChunks[in.walSeriesRef]
			oooMmc := oooMmappedChunks[in.walSeriesRef]
			if h.resetSeriesWithMMappedChunks(in.existingSeries, mmc, oooMmc, in.walSeriesRef) {
				mmapOverlappingChunks++
			}
			continue
		}

		for _, s := range in.samples {
			ms := h.series.getByID(s.Ref)
			if ms == nil {
				unknownRefs++
				continue
			}
			if s.T <= ms.mmMaxTime {
				continue
			}
<<<<<<< HEAD
			if _, _, chunkCreated := ms.append(s.T, s.V, 0, h.chunkDiskMapper); chunkCreated {
=======
			if _, chunkCreated := ms.append(s.T, s.V, 0, h.chunkDiskMapper, chunkRange); chunkCreated {
>>>>>>> 73d805cf
				h.metrics.chunksCreated.Inc()
				h.metrics.chunks.Inc()
			}
			if s.T > maxt {
				maxt = s.T
			}
			if s.T < mint {
				mint = s.T
			}
		}
		select {
		case wp.output <- in.samples:
		default:
		}
	}
	h.updateMinMaxTime(mint, maxt)

	return unknownRefs, mmapOverlappingChunks
}

func (h *Head) loadWBL(r *wal.Reader, multiRef map[chunks.HeadSeriesRef]chunks.HeadSeriesRef, lastMmapRef chunks.ChunkDiskMapperRef) (err error) {
	// Track number of samples, m-map markers, that referenced a series we don't know about
	// for error reporting.
	var unknownRefs, mmapMarkerUnknownRefs atomic.Uint64

	lastSeq, lastOff := lastMmapRef.Unpack()
	// Start workers that each process samples for a partition of the series ID space.
	var (
		wg         sync.WaitGroup
		n          = runtime.GOMAXPROCS(0)
		processors = make([]wblSubsetProcessor, n)

		dec    record.Decoder
		shards = make([][]record.RefSample, n)

		decodedCh   = make(chan interface{}, 10)
		decodeErr   error
		samplesPool = sync.Pool{
			New: func() interface{} {
				return []record.RefSample{}
			},
		}
		markersPool = sync.Pool{
			New: func() interface{} {
				return []record.RefMmapMarker{}
			},
		}
	)

	defer func() {
		// For CorruptionErr ensure to terminate all workers before exiting.
		// We also wrap it to identify OOO WBL corruption.
		_, ok := err.(*wal.CorruptionErr)
		if ok {
			err = &errLoadWbl{err: err}
			for i := 0; i < n; i++ {
				processors[i].closeAndDrain()
			}
			wg.Wait()
		}
	}()

	wg.Add(n)
	for i := 0; i < n; i++ {
		processors[i].setup()

		go func(wp *wblSubsetProcessor) {
			unknown := wp.processWBLSamples(h)
			unknownRefs.Add(unknown)
			wg.Done()
		}(&processors[i])
	}

	go func() {
		defer close(decodedCh)
		for r.Next() {
			rec := r.Record()
			switch dec.Type(rec) {
			case record.Samples:
				samples := samplesPool.Get().([]record.RefSample)[:0]
				samples, err = dec.Samples(rec, samples)
				if err != nil {
					decodeErr = &wal.CorruptionErr{
						Err:     errors.Wrap(err, "decode samples"),
						Segment: r.Segment(),
						Offset:  r.Offset(),
					}
					return
				}
				decodedCh <- samples
			case record.MmapMarkers:
				markers := markersPool.Get().([]record.RefMmapMarker)[:0]
				markers, err = dec.MmapMarkers(rec, markers)
				if err != nil {
					decodeErr = &wal.CorruptionErr{
						Err:     errors.Wrap(err, "decode mmap markers"),
						Segment: r.Segment(),
						Offset:  r.Offset(),
					}
					return
				}
				decodedCh <- markers
			default:
				// Noop.
			}
		}
	}()

	// The records are always replayed from the oldest to the newest.
	for d := range decodedCh {
		switch v := d.(type) {
		case []record.RefSample:
			samples := v
			// We split up the samples into parts of 5000 samples or less.
			// With O(300 * #cores) in-flight sample batches, large scrapes could otherwise
			// cause thousands of very large in flight buffers occupying large amounts
			// of unused memory.
			for len(samples) > 0 {
				m := 5000
				if len(samples) < m {
					m = len(samples)
				}
				for i := 0; i < n; i++ {
					shards[i] = processors[i].reuseBuf()
				}
				for _, sam := range samples[:m] {
					if r, ok := multiRef[sam.Ref]; ok {
						sam.Ref = r
					}
					mod := uint64(sam.Ref) % uint64(n)
					shards[mod] = append(shards[mod], sam)
				}
				for i := 0; i < n; i++ {
					processors[i].input <- shards[i]
				}
				samples = samples[m:]
			}
			//nolint:staticcheck // Ignore SA6002 relax staticcheck verification.
			samplesPool.Put(d)
		case []record.RefMmapMarker:
			markers := v
			for _, rm := range markers {
				seq, off := rm.MmapRef.Unpack()
				if seq > lastSeq || (seq == lastSeq && off > lastOff) {
					// This m-map chunk from markers was not present during
					// the load of mmapped chunks that happened in the head
					// initialization.
					continue
				}

				if r, ok := multiRef[rm.Ref]; ok {
					rm.Ref = r
				}

				ms := h.series.getByID(rm.Ref)
				if ms == nil {
					mmapMarkerUnknownRefs.Inc()
					continue
				}
				idx := uint64(ms.ref) % uint64(n)
				// It is possible that some old sample is being processed in processWALSamples that
				// could cause race below. So we wait for the goroutine to empty input the buffer and finish
				// processing all old samples after emptying the buffer.
				processors[idx].waitUntilIdle()
				// Lock the subset so we can modify the series object
				processors[idx].mx.Lock()

				// All samples till now have been m-mapped. Hence clear out the headChunk.
				// In case some samples slipped through and went into m-map chunks because of changed
				// chunk size parameters, we are not taking care of that here.
				// TODO(codesome): see if there is a way to avoid duplicate m-map chunks if
				// the size of ooo chunk was reduced between restart.
				ms.oooHeadChunk = nil

				processors[idx].mx.Unlock()
			}
		default:
			panic(fmt.Errorf("unexpected decodedCh type: %T", d))
		}
	}

	if decodeErr != nil {
		return decodeErr
	}

	// Signal termination to each worker and wait for it to close its output channel.
	for i := 0; i < n; i++ {
		processors[i].closeAndDrain()
	}
	wg.Wait()

	if r.Err() != nil {
		return errors.Wrap(r.Err(), "read records")
	}

	if unknownRefs.Load() > 0 || mmapMarkerUnknownRefs.Load() > 0 {
		level.Warn(h.logger).Log("msg", "Unknown series references for ooo WAL replay", "samples", unknownRefs.Load(), "mmap_markers", mmapMarkerUnknownRefs.Load())
	}
	return nil
}

type errLoadWbl struct {
	err error
}

func (e errLoadWbl) Error() string {
	return e.err.Error()
}

// To support errors.Cause().
func (e errLoadWbl) Cause() error {
	return e.err
}

// To support errors.Unwrap().
func (e errLoadWbl) Unwrap() error {
	return e.err
}

// isErrLoadOOOWal returns a boolean if the error is errLoadWbl.
func isErrLoadOOOWal(err error) bool {
	_, ok := err.(*errLoadWbl)
	return ok
}

type wblSubsetProcessor struct {
	mx     sync.Mutex // Take this lock while modifying series in the subset.
	input  chan []record.RefSample
	output chan []record.RefSample
}

func (wp *wblSubsetProcessor) setup() {
	wp.output = make(chan []record.RefSample, 300)
	wp.input = make(chan []record.RefSample, 300)
}

func (wp *wblSubsetProcessor) closeAndDrain() {
	close(wp.input)
	for range wp.output {
	}
}

// If there is a buffer in the output chan, return it for reuse, otherwise return nil.
func (wp *wblSubsetProcessor) reuseBuf() []record.RefSample {
	select {
	case buf := <-wp.output:
		return buf[:0]
	default:
	}
	return nil
}

// processWBLSamples adds the samples it receives to the head and passes
// the buffer received to an output channel for reuse.
// Samples before the minValidTime timestamp are discarded.
func (wp *wblSubsetProcessor) processWBLSamples(h *Head) (unknownRefs uint64) {
	defer close(wp.output)

	oooCapMax := h.opts.OutOfOrderCapMax.Load()
	// We don't check for minValidTime for ooo samples.
	mint, maxt := int64(math.MaxInt64), int64(math.MinInt64)
	for samples := range wp.input {
		wp.mx.Lock()
		for _, s := range samples {
			ms := h.series.getByID(s.Ref)
			if ms == nil {
				unknownRefs++
				continue
			}
			ok, chunkCreated, _ := ms.insert(s.T, s.V, h.chunkDiskMapper, oooCapMax)
			if chunkCreated {
				h.metrics.chunksCreated.Inc()
				h.metrics.chunks.Inc()
			}
			if ok {
				if s.T < mint {
					mint = s.T
				}
				if s.T > maxt {
					maxt = s.T
				}
			}
		}
		wp.mx.Unlock()
		wp.output <- samples
	}

	h.updateMinOOOMaxOOOTime(mint, maxt)

	return unknownRefs
}

func (wp *wblSubsetProcessor) waitUntilIdle() {
	select {
	case <-wp.output: // Allow output side to drain to avoid deadlock.
	default:
	}
	wp.input <- []record.RefSample{}
	for len(wp.input) != 0 {
		time.Sleep(10 * time.Microsecond)
		select {
		case <-wp.output: // Allow output side to drain to avoid deadlock.
		default:
		}
	}
}

func (h *Head) loadWbl(r *wal.Reader, multiRef map[chunks.HeadSeriesRef]chunks.HeadSeriesRef, lastMmapRef chunks.ChunkDiskMapperRef) (err error) {
	// Track number of samples, m-map markers, that referenced a series we don't know about
	// for error reporting.
	var unknownRefs, mmapMarkerUnknownRefs atomic.Uint64

	lastSeq, lastOff := lastMmapRef.Unpack()
	// Start workers that each process samples for a partition of the series ID space.
	var (
		wg         sync.WaitGroup
		n          = runtime.GOMAXPROCS(0)
		processors = make([]wblSubsetProcessor, n)

		dec    record.Decoder
		shards = make([][]record.RefSample, n)

		decoded     = make(chan interface{}, 10)
		decodeErr   error
		samplesPool = sync.Pool{
			New: func() interface{} {
				return []record.RefSample{}
			},
		}
		markersPool = sync.Pool{
			New: func() interface{} {
				return []record.RefMmapMarker{}
			},
		}
	)

	defer func() {
		// For CorruptionErr ensure to terminate all workers before exiting.
		// We also wrap it to identify OOO WBL corruption.
		_, ok := err.(*wal.CorruptionErr)
		if ok {
			err = &errLoadWbl{err: err}
			for i := 0; i < n; i++ {
				processors[i].closeAndDrain()
			}
			wg.Wait()
		}
	}()

	wg.Add(n)
	for i := 0; i < n; i++ {
		processors[i].setup()

		go func(wp *wblSubsetProcessor) {
			unknown := wp.processWBLSamples(h)
			unknownRefs.Add(unknown)
			wg.Done()
		}(&processors[i])
	}

	go func() {
		defer close(decoded)
		for r.Next() {
			rec := r.Record()
			switch dec.Type(rec) {
			case record.Samples:
				samples := samplesPool.Get().([]record.RefSample)[:0]
				samples, err = dec.Samples(rec, samples)
				if err != nil {
					decodeErr = &wal.CorruptionErr{
						Err:     errors.Wrap(err, "decode samples"),
						Segment: r.Segment(),
						Offset:  r.Offset(),
					}
					return
				}
				decoded <- samples
			case record.MmapMarkers:
				markers := markersPool.Get().([]record.RefMmapMarker)[:0]
				markers, err = dec.MmapMarkers(rec, markers)
				if err != nil {
					decodeErr = &wal.CorruptionErr{
						Err:     errors.Wrap(err, "decode mmap markers"),
						Segment: r.Segment(),
						Offset:  r.Offset(),
					}
					return
				}
				decoded <- markers
			default:
				// Noop.
			}
		}
	}()

	// The records are always replayed from the oldest to the newest.
	for d := range decoded {
		switch v := d.(type) {
		case []record.RefSample:
			samples := v
			// We split up the samples into parts of 5000 samples or less.
			// With O(300 * #cores) in-flight sample batches, large scrapes could otherwise
			// cause thousands of very large in flight buffers occupying large amounts
			// of unused memory.
			for len(samples) > 0 {
				m := 5000
				if len(samples) < m {
					m = len(samples)
				}
				for i := 0; i < n; i++ {
					shards[i] = processors[i].reuseBuf()
				}
				for _, sam := range samples[:m] {
					if r, ok := multiRef[sam.Ref]; ok {
						sam.Ref = r
					}
					mod := uint64(sam.Ref) % uint64(n)
					shards[mod] = append(shards[mod], sam)
				}
				for i := 0; i < n; i++ {
					processors[i].input <- shards[i]
				}
				samples = samples[m:]
			}
			//nolint:staticcheck // Ignore SA6002 relax staticcheck verification.
			samplesPool.Put(d)
		case []record.RefMmapMarker:
			markers := v
			for _, rm := range markers {
				seq, off := rm.MmapRef.Unpack()
				if seq > lastSeq || (seq == lastSeq && off > lastOff) {
					// This m-map chunk from markers was not present during
					// the load of mmapped chunks that happened in the head
					// initialization.
					continue
				}

				if r, ok := multiRef[rm.Ref]; ok {
					rm.Ref = r
				}

				ms := h.series.getByID(rm.Ref)
				if ms == nil {
					mmapMarkerUnknownRefs.Inc()
					continue
				}

				idx := uint64(ms.ref) % uint64(n)
				// It is possible that some old sample is being processed in processWALSamples that
				// could cause race below. So we wait for the goroutine to empty input the buffer and finish
				// processing all old samples after emptying the buffer.
				processors[idx].waitUntilIdle()
				// Lock the subset so we can modify the series object
				processors[idx].mx.Lock()

				// All samples till now have been m-mapped. Hence clear out the headChunk.
				// In case some samples slipped through and went into m-map chunks because of changed
				// chunk size parameters, we are not taking care of that here.
				// TODO(codesome): see if there is a way to avoid duplicate m-map chunks if
				// the size of ooo chunk was reduced between restart.
				ms.oooHeadChunk = nil

				processors[idx].mx.Unlock()
			}
		default:
			panic(fmt.Errorf("unexpected decoded type: %T", d))
		}
	}

	if decodeErr != nil {
		return decodeErr
	}

	// Signal termination to each worker and wait for it to close its output channel.
	for i := 0; i < n; i++ {
		processors[i].closeAndDrain()
	}
	wg.Wait()

	if r.Err() != nil {
		return errors.Wrap(r.Err(), "read records")
	}

	if unknownRefs.Load() > 0 || mmapMarkerUnknownRefs.Load() > 0 {
		level.Warn(h.logger).Log("msg", "Unknown series references for ooo WAL replay", "samples", unknownRefs.Load(), "mmap_markers", mmapMarkerUnknownRefs.Load())
	}
	return nil
}

type errLoadWbl struct {
	err error
}

func (e errLoadWbl) Error() string {
	return e.err.Error()
}

// To support errors.Cause().
func (e errLoadWbl) Cause() error {
	return e.err
}

// To support errors.Unwrap().
func (e errLoadWbl) Unwrap() error {
	return e.err
}

// isErrLoadOOOWal returns a boolean if the error is errLoadWbl.
func isErrLoadOOOWal(err error) bool {
	_, ok := err.(*errLoadWbl)
	return ok
}

type wblSubsetProcessor struct {
	mx     sync.Mutex // Take this lock while modifying series in the subset.
	input  chan []record.RefSample
	output chan []record.RefSample
}

func (wp *wblSubsetProcessor) setup() {
	wp.output = make(chan []record.RefSample, 300)
	wp.input = make(chan []record.RefSample, 300)
}

func (wp *wblSubsetProcessor) closeAndDrain() {
	close(wp.input)
	for range wp.output {
	}
}

// If there is a buffer in the output chan, return it for reuse, otherwise return nil.
func (wp *wblSubsetProcessor) reuseBuf() []record.RefSample {
	select {
	case buf := <-wp.output:
		return buf[:0]
	default:
	}
	return nil
}

// processWBLSamples adds the samples it receives to the head and passes
// the buffer received to an output channel for reuse.
// Samples before the minValidTime timestamp are discarded.
func (wp *wblSubsetProcessor) processWBLSamples(h *Head) (unknownRefs uint64) {
	defer close(wp.output)

	// We don't check for minValidTime for ooo samples.
	mint, maxt := int64(math.MaxInt64), int64(math.MinInt64)
	for samples := range wp.input {
		wp.mx.Lock()
		for _, s := range samples {
			ms := h.series.getByID(s.Ref)
			if ms == nil {
				unknownRefs++
				continue
			}
			ok, chunkCreated, _ := ms.insert(s.T, s.V, h.chunkDiskMapper)
			if chunkCreated {
				h.metrics.chunksCreated.Inc()
				h.metrics.chunks.Inc()
			}
			if ok {
				if s.T < mint {
					mint = s.T
				}
				if s.T > maxt {
					maxt = s.T
				}
			}
		}
		wp.mx.Unlock()
		wp.output <- samples
	}

	h.updateMinOOOMaxOOOTime(mint, maxt)

	return unknownRefs
}

func (wp *wblSubsetProcessor) waitUntilIdle() {
	select {
	case <-wp.output: // Allow output side to drain to avoid deadlock.
	default:
	}
	wp.input <- []record.RefSample{}
	for len(wp.input) != 0 {
		time.Sleep(10 * time.Microsecond)
		select {
		case <-wp.output: // Allow output side to drain to avoid deadlock.
		default:
		}
	}
}

const (
	chunkSnapshotRecordTypeSeries     uint8 = 1
	chunkSnapshotRecordTypeTombstones uint8 = 2
	chunkSnapshotRecordTypeExemplars  uint8 = 3
)

type chunkSnapshotRecord struct {
	ref       chunks.HeadSeriesRef
	lset      labels.Labels
	mc        *memChunk
	lastValue float64
}

func (s *memSeries) encodeToSnapshotRecord(b []byte) []byte {
	buf := encoding.Encbuf{B: b}

	buf.PutByte(chunkSnapshotRecordTypeSeries)
	buf.PutBE64(uint64(s.ref))
	record.EncodeLabels(&buf, s.lset)
	buf.PutBE64int64(0) // Backwards-compatibility; was chunkRange but now unused.

	s.Lock()
	if s.headChunk == nil {
		buf.PutUvarint(0)
	} else {
		buf.PutUvarint(1)
		buf.PutBE64int64(s.headChunk.minTime)
		buf.PutBE64int64(s.headChunk.maxTime)
		buf.PutByte(byte(s.headChunk.chunk.Encoding()))
		buf.PutUvarintBytes(s.headChunk.chunk.Bytes())
		// Backwards compatibility for old sampleBuf which had last 4 samples.
		for i := 0; i < 3; i++ {
			buf.PutBE64int64(0)
			buf.PutBEFloat64(0)
		}
		buf.PutBE64int64(0)
		buf.PutBEFloat64(s.lastValue)
	}
	s.Unlock()

	return buf.Get()
}

func decodeSeriesFromChunkSnapshot(d *record.Decoder, b []byte) (csr chunkSnapshotRecord, err error) {
	dec := encoding.Decbuf{B: b}

	if flag := dec.Byte(); flag != chunkSnapshotRecordTypeSeries {
		return csr, errors.Errorf("invalid record type %x", flag)
	}

	csr.ref = chunks.HeadSeriesRef(dec.Be64())
	// The label set written to the disk is already sorted.
	// TODO: figure out why DecodeLabels calls Sort(), and perhaps remove it.
	csr.lset = d.DecodeLabels(&dec)

	_ = dec.Be64int64() // Was chunkRange but now unused.
	if dec.Uvarint() == 0 {
		return
	}

	csr.mc = &memChunk{}
	csr.mc.minTime = dec.Be64int64()
	csr.mc.maxTime = dec.Be64int64()
	enc := chunkenc.Encoding(dec.Byte())

	// The underlying bytes gets re-used later, so make a copy.
	chunkBytes := dec.UvarintBytes()
	chunkBytesCopy := make([]byte, len(chunkBytes))
	copy(chunkBytesCopy, chunkBytes)

	chk, err := chunkenc.FromData(enc, chunkBytesCopy)
	if err != nil {
		return csr, errors.Wrap(err, "chunk from data")
	}
	csr.mc.chunk = chk

	// Backwards-compatibility for old sampleBuf which had last 4 samples.
	for i := 0; i < 3; i++ {
		_ = dec.Be64int64()
		_ = dec.Be64Float64()
	}
	_ = dec.Be64int64()
	csr.lastValue = dec.Be64Float64()

	err = dec.Err()
	if err != nil && len(dec.B) > 0 {
		err = errors.Errorf("unexpected %d bytes left in entry", len(dec.B))
	}

	return
}

func encodeTombstonesToSnapshotRecord(tr tombstones.Reader) ([]byte, error) {
	buf := encoding.Encbuf{}

	buf.PutByte(chunkSnapshotRecordTypeTombstones)
	b, err := tombstones.Encode(tr)
	if err != nil {
		return nil, errors.Wrap(err, "encode tombstones")
	}
	buf.PutUvarintBytes(b)

	return buf.Get(), nil
}

func decodeTombstonesSnapshotRecord(b []byte) (tombstones.Reader, error) {
	dec := encoding.Decbuf{B: b}

	if flag := dec.Byte(); flag != chunkSnapshotRecordTypeTombstones {
		return nil, errors.Errorf("invalid record type %x", flag)
	}

	tr, err := tombstones.Decode(dec.UvarintBytes())
	return tr, errors.Wrap(err, "decode tombstones")
}

const chunkSnapshotPrefix = "chunk_snapshot."

// ChunkSnapshot creates a snapshot of all the series and tombstones in the head.
// It deletes the old chunk snapshots if the chunk snapshot creation is successful.
//
// The chunk snapshot is stored in a directory named chunk_snapshot.N.M and is written
// using the WAL package. N is the last WAL segment present during snapshotting and
// M is the offset in segment N upto which data was written.
//
// The snapshot first contains all series (each in individual records and not sorted), followed by
// tombstones (a single record), and finally exemplars (>= 1 record). Exemplars are in the order they
// were written to the circular buffer.
func (h *Head) ChunkSnapshot() (*ChunkSnapshotStats, error) {
	if h.wal == nil {
		// If we are not storing any WAL, does not make sense to take a snapshot too.
		level.Warn(h.logger).Log("msg", "skipping chunk snapshotting as WAL is disabled")
		return &ChunkSnapshotStats{}, nil
	}
	h.chunkSnapshotMtx.Lock()
	defer h.chunkSnapshotMtx.Unlock()

	stats := &ChunkSnapshotStats{}

	wlast, woffset, err := h.wal.LastSegmentAndOffset()
	if err != nil && err != record.ErrNotFound {
		return stats, errors.Wrap(err, "get last wal segment and offset")
	}

	_, cslast, csoffset, err := LastChunkSnapshot(h.opts.ChunkDirRoot)
	if err != nil && err != record.ErrNotFound {
		return stats, errors.Wrap(err, "find last chunk snapshot")
	}

	if wlast == cslast && woffset == csoffset {
		// Nothing has been written to the WAL/Head since the last snapshot.
		return stats, nil
	}

	snapshotName := chunkSnapshotDir(wlast, woffset)

	cpdir := filepath.Join(h.opts.ChunkDirRoot, snapshotName)
	cpdirtmp := cpdir + ".tmp"
	stats.Dir = cpdir

	if err := os.MkdirAll(cpdirtmp, 0o777); err != nil {
		return stats, errors.Wrap(err, "create chunk snapshot dir")
	}
	cp, err := wal.New(nil, nil, cpdirtmp, h.wal.CompressionEnabled())
	if err != nil {
		return stats, errors.Wrap(err, "open chunk snapshot")
	}

	// Ensures that an early return caused by an error doesn't leave any tmp files.
	defer func() {
		cp.Close()
		os.RemoveAll(cpdirtmp)
	}()

	var (
		buf  []byte
		recs [][]byte
	)
	// Add all series to the snapshot.
	stripeSize := h.series.size
	for i := 0; i < stripeSize; i++ {
		h.series.locks[i].RLock()

		for _, s := range h.series.series[i] {
			start := len(buf)
			buf = s.encodeToSnapshotRecord(buf)
			if len(buf[start:]) == 0 {
				continue // All contents discarded.
			}
			recs = append(recs, buf[start:])
			// Flush records in 10 MB increments.
			if len(buf) > 10*1024*1024 {
				if err := cp.Log(recs...); err != nil {
					h.series.locks[i].RUnlock()
					return stats, errors.Wrap(err, "flush records")
				}
				buf, recs = buf[:0], recs[:0]
			}
		}
		stats.TotalSeries += len(h.series.series[i])

		h.series.locks[i].RUnlock()
	}

	// Add tombstones to the snapshot.
	tombstonesReader, err := h.Tombstones()
	if err != nil {
		return stats, errors.Wrap(err, "get tombstones")
	}
	rec, err := encodeTombstonesToSnapshotRecord(tombstonesReader)
	if err != nil {
		return stats, errors.Wrap(err, "encode tombstones")
	}
	recs = append(recs, rec)
	// Flush remaining series records and tombstones.
	if err := cp.Log(recs...); err != nil {
		return stats, errors.Wrap(err, "flush records")
	}
	buf = buf[:0]

	// Add exemplars in the snapshot.
	// We log in batches, with each record having upto 10000 exemplars.
	// Assuming 100 bytes (overestimate) per exemplar, that's ~1MB.
	maxExemplarsPerRecord := 10000
	batch := make([]record.RefExemplar, 0, maxExemplarsPerRecord)
	enc := record.Encoder{}
	flushExemplars := func() error {
		if len(batch) == 0 {
			return nil
		}
		buf = buf[:0]
		encbuf := encoding.Encbuf{B: buf}
		encbuf.PutByte(chunkSnapshotRecordTypeExemplars)
		enc.EncodeExemplarsIntoBuffer(batch, &encbuf)
		if err := cp.Log(encbuf.Get()); err != nil {
			return errors.Wrap(err, "log exemplars")
		}
		buf, batch = buf[:0], batch[:0]
		return nil
	}
	err = h.exemplars.IterateExemplars(func(seriesLabels labels.Labels, e exemplar.Exemplar) error {
		if len(batch) >= maxExemplarsPerRecord {
			if err := flushExemplars(); err != nil {
				return errors.Wrap(err, "flush exemplars")
			}
		}

		ms := h.series.getByHash(seriesLabels.Hash(), seriesLabels)
		if ms == nil {
			// It is possible that exemplar refers to some old series. We discard such exemplars.
			return nil
		}
		batch = append(batch, record.RefExemplar{
			Ref:    ms.ref,
			T:      e.Ts,
			V:      e.Value,
			Labels: e.Labels,
		})
		return nil
	})
	if err != nil {
		return stats, errors.Wrap(err, "iterate exemplars")
	}

	// Flush remaining exemplars.
	if err := flushExemplars(); err != nil {
		return stats, errors.Wrap(err, "flush exemplars at the end")
	}

	if err := cp.Close(); err != nil {
		return stats, errors.Wrap(err, "close chunk snapshot")
	}
	if err := fileutil.Replace(cpdirtmp, cpdir); err != nil {
		return stats, errors.Wrap(err, "rename chunk snapshot directory")
	}

	if err := DeleteChunkSnapshots(h.opts.ChunkDirRoot, wlast, woffset); err != nil {
		// Leftover old chunk snapshots do not cause problems down the line beyond
		// occupying disk space.
		// They will just be ignored since a higher chunk snapshot exists.
		level.Error(h.logger).Log("msg", "delete old chunk snapshots", "err", err)
	}
	return stats, nil
}

func chunkSnapshotDir(wlast, woffset int) string {
	return fmt.Sprintf(chunkSnapshotPrefix+"%06d.%010d", wlast, woffset)
}

func (h *Head) performChunkSnapshot() error {
	level.Info(h.logger).Log("msg", "creating chunk snapshot")
	startTime := time.Now()
	stats, err := h.ChunkSnapshot()
	elapsed := time.Since(startTime)
	if err == nil {
		level.Info(h.logger).Log("msg", "chunk snapshot complete", "duration", elapsed.String(), "num_series", stats.TotalSeries, "dir", stats.Dir)
	}
	return errors.Wrap(err, "chunk snapshot")
}

// ChunkSnapshotStats returns stats about a created chunk snapshot.
type ChunkSnapshotStats struct {
	TotalSeries int
	Dir         string
}

// LastChunkSnapshot returns the directory name and index of the most recent chunk snapshot.
// If dir does not contain any chunk snapshots, ErrNotFound is returned.
func LastChunkSnapshot(dir string) (string, int, int, error) {
	files, err := os.ReadDir(dir)
	if err != nil {
		return "", 0, 0, err
	}
	maxIdx, maxOffset := -1, -1
	maxFileName := ""
	for i := 0; i < len(files); i++ {
		fi := files[i]

		if !strings.HasPrefix(fi.Name(), chunkSnapshotPrefix) {
			continue
		}
		if !fi.IsDir() {
			return "", 0, 0, errors.Errorf("chunk snapshot %s is not a directory", fi.Name())
		}

		splits := strings.Split(fi.Name()[len(chunkSnapshotPrefix):], ".")
		if len(splits) != 2 {
			// Chunk snapshots is not in the right format, we do not care about it.
			continue
		}

		idx, err := strconv.Atoi(splits[0])
		if err != nil {
			continue
		}

		offset, err := strconv.Atoi(splits[1])
		if err != nil {
			continue
		}

		if idx > maxIdx || (idx == maxIdx && offset > maxOffset) {
			maxIdx, maxOffset = idx, offset
			maxFileName = filepath.Join(dir, fi.Name())
		}
	}
	if maxFileName == "" {
		return "", 0, 0, record.ErrNotFound
	}
	return maxFileName, maxIdx, maxOffset, nil
}

// DeleteChunkSnapshots deletes all chunk snapshots in a directory below a given index.
func DeleteChunkSnapshots(dir string, maxIndex, maxOffset int) error {
	files, err := os.ReadDir(dir)
	if err != nil {
		return err
	}

	errs := tsdb_errors.NewMulti()
	for _, fi := range files {
		if !strings.HasPrefix(fi.Name(), chunkSnapshotPrefix) {
			continue
		}

		splits := strings.Split(fi.Name()[len(chunkSnapshotPrefix):], ".")
		if len(splits) != 2 {
			continue
		}

		idx, err := strconv.Atoi(splits[0])
		if err != nil {
			continue
		}

		offset, err := strconv.Atoi(splits[1])
		if err != nil {
			continue
		}

		if idx < maxIndex || (idx == maxIndex && offset < maxOffset) {
			if err := os.RemoveAll(filepath.Join(dir, fi.Name())); err != nil {
				errs.Add(err)
			}
		}

	}
	return errs.Err()
}

// loadChunkSnapshot replays the chunk snapshot and restores the Head state from it. If there was any error returned,
// it is the responsibility of the caller to clear the contents of the Head.
func (h *Head) loadChunkSnapshot() (int, int, map[chunks.HeadSeriesRef]*memSeries, error) {
	dir, snapIdx, snapOffset, err := LastChunkSnapshot(h.opts.ChunkDirRoot)
	if err != nil {
		if err == record.ErrNotFound {
			return snapIdx, snapOffset, nil, nil
		}
		return snapIdx, snapOffset, nil, errors.Wrap(err, "find last chunk snapshot")
	}

	start := time.Now()
	sr, err := wal.NewSegmentsReader(dir)
	if err != nil {
		return snapIdx, snapOffset, nil, errors.Wrap(err, "open chunk snapshot")
	}
	defer func() {
		if err := sr.Close(); err != nil {
			level.Warn(h.logger).Log("msg", "error while closing the wal segments reader", "err", err)
		}
	}()

	var (
		numSeries        = 0
		unknownRefs      = int64(0)
		n                = runtime.GOMAXPROCS(0)
		wg               sync.WaitGroup
		recordChan       = make(chan chunkSnapshotRecord, 5*n)
		shardedRefSeries = make([]map[chunks.HeadSeriesRef]*memSeries, n)
		errChan          = make(chan error, n)
		refSeries        map[chunks.HeadSeriesRef]*memSeries
		exemplarBuf      []record.RefExemplar
		dec              record.Decoder
	)

	wg.Add(n)
	for i := 0; i < n; i++ {
		go func(idx int, rc <-chan chunkSnapshotRecord) {
			defer wg.Done()
			defer func() {
				// If there was an error, drain the channel
				// to unblock the main thread.
				for range rc {
				}
			}()

			shardedRefSeries[idx] = make(map[chunks.HeadSeriesRef]*memSeries)
			localRefSeries := shardedRefSeries[idx]

			for csr := range rc {
				series, _, err := h.getOrCreateWithID(csr.ref, csr.lset.Hash(), csr.lset)
				if err != nil {
					errChan <- err
					return
				}
				localRefSeries[csr.ref] = series
				for {
					seriesID := uint64(series.ref)
					lastSeriesID := h.lastSeriesID.Load()
					if lastSeriesID >= seriesID || h.lastSeriesID.CompareAndSwap(lastSeriesID, seriesID) {
						break
					}
				}

				if csr.mc == nil {
					continue
				}
				series.nextAt = csr.mc.maxTime // This will create a new chunk on append.
				series.headChunk = csr.mc
				series.lastValue = csr.lastValue

				app, err := series.headChunk.chunk.Appender()
				if err != nil {
					errChan <- err
					return
				}
				series.app = app

				h.updateMinMaxTime(csr.mc.minTime, csr.mc.maxTime)
			}
		}(i, recordChan)
	}

	r := wal.NewReader(sr)
	var loopErr error
Outer:
	for r.Next() {
		select {
		case err := <-errChan:
			errChan <- err
			break Outer
		default:
		}

		rec := r.Record()
		switch rec[0] {
		case chunkSnapshotRecordTypeSeries:
			numSeries++
			csr, err := decodeSeriesFromChunkSnapshot(&dec, rec)
			if err != nil {
				loopErr = errors.Wrap(err, "decode series record")
				break Outer
			}
			recordChan <- csr

		case chunkSnapshotRecordTypeTombstones:
			tr, err := decodeTombstonesSnapshotRecord(rec)
			if err != nil {
				loopErr = errors.Wrap(err, "decode tombstones")
				break Outer
			}

			if err = tr.Iter(func(ref storage.SeriesRef, ivs tombstones.Intervals) error {
				h.tombstones.AddInterval(ref, ivs...)
				return nil
			}); err != nil {
				loopErr = errors.Wrap(err, "iterate tombstones")
				break Outer
			}

		case chunkSnapshotRecordTypeExemplars:
			// Exemplars are at the end of snapshot. So all series are loaded at this point.
			if len(refSeries) == 0 {
				close(recordChan)
				wg.Wait()

				refSeries = make(map[chunks.HeadSeriesRef]*memSeries, numSeries)
				for _, shard := range shardedRefSeries {
					for k, v := range shard {
						refSeries[k] = v
					}
				}
			}

			if !h.opts.EnableExemplarStorage || h.opts.MaxExemplars.Load() <= 0 {
				// Exemplar storage is disabled.
				continue Outer
			}

			decbuf := encoding.Decbuf{B: rec[1:]}

			exemplarBuf = exemplarBuf[:0]
			exemplarBuf, err = dec.ExemplarsFromBuffer(&decbuf, exemplarBuf)
			if err != nil {
				loopErr = errors.Wrap(err, "exemplars from buffer")
				break Outer
			}

			for _, e := range exemplarBuf {
				ms, ok := refSeries[e.Ref]
				if !ok {
					unknownRefs++
					continue
				}

				if err := h.exemplars.AddExemplar(ms.lset, exemplar.Exemplar{
					Labels: e.Labels,
					Value:  e.V,
					Ts:     e.T,
				}); err != nil {
					loopErr = errors.Wrap(err, "add exemplar")
					break Outer
				}
			}

		default:
			// This is a record type we don't understand. It is either and old format from earlier versions,
			// or a new format and the code was rolled back to old version.
			loopErr = errors.Errorf("unsuported snapshot record type 0b%b", rec[0])
			break Outer
		}
	}
	if len(refSeries) == 0 {
		close(recordChan)
		wg.Wait()
	}

	close(errChan)
	merr := tsdb_errors.NewMulti(errors.Wrap(loopErr, "decode loop"))
	for err := range errChan {
		merr.Add(errors.Wrap(err, "record processing"))
	}
	if err := merr.Err(); err != nil {
		return -1, -1, nil, err
	}

	if r.Err() != nil {
		return -1, -1, nil, errors.Wrap(r.Err(), "read records")
	}

	if len(refSeries) == 0 {
		// We had no exemplar record, so we have to build the map here.
		refSeries = make(map[chunks.HeadSeriesRef]*memSeries, numSeries)
		for _, shard := range shardedRefSeries {
			for k, v := range shard {
				refSeries[k] = v
			}
		}
	}

	elapsed := time.Since(start)
	level.Info(h.logger).Log("msg", "chunk snapshot loaded", "dir", dir, "num_series", numSeries, "duration", elapsed.String())
	if unknownRefs > 0 {
		level.Warn(h.logger).Log("msg", "unknown series references during chunk snapshot replay", "count", unknownRefs)
	}

	return snapIdx, snapOffset, refSeries, nil
}<|MERGE_RESOLUTION|>--- conflicted
+++ resolved
@@ -225,66 +225,12 @@
 				if chunks.HeadSeriesRef(h.lastSeriesID.Load()) < walSeries.Ref {
 					h.lastSeriesID.Store(uint64(walSeries.Ref))
 				}
-<<<<<<< HEAD
-
-				idx := uint64(mSeries.ref) % uint64(n)
-				// It is possible that some old sample is being processed in processWALSamples that
-				// could cause race below. So we wait for the goroutine to empty input the buffer and finish
-				// processing all old samples after emptying the buffer.
-				processors[idx].waitUntilIdle()
-				// Lock the subset so we can modify the series object
-				processors[idx].mx.Lock()
-
-				mmc := mmappedChunks[walSeries.Ref]
-				oooMmc := oooMmappedChunks[walSeries.Ref]
-
-				if created {
-					// This is the first WAL series record for this series.
-					h.resetSeriesWithMMappedChunks(mSeries, mmc, oooMmc)
-					processors[idx].mx.Unlock()
-					continue
-				}
-
-				// There's already a different ref for this series.
-				// A duplicate series record is only possible when the old samples were already compacted into a block.
-				// Hence we can discard all the samples and m-mapped chunks replayed till now for this series.
-
-				multiRef[walSeries.Ref] = mSeries.ref
-
-				// Checking if the new m-mapped chunks overlap with the already existing ones.
-				if len(mSeries.mmappedChunks) > 0 && len(mmc) > 0 {
-					if overlapsClosedInterval(
-						mSeries.mmappedChunks[0].minTime,
-						mSeries.mmappedChunks[len(mSeries.mmappedChunks)-1].maxTime,
-						mmc[0].minTime,
-						mmc[len(mmc)-1].maxTime,
-					) {
-						mmapOverlappingChunks++
-						level.Debug(h.logger).Log(
-							"msg", "M-mapped chunks overlap on a duplicate series record",
-							"series", mSeries.lset.String(),
-							"oldref", mSeries.ref,
-							"oldmint", mSeries.mmappedChunks[0].minTime,
-							"oldmaxt", mSeries.mmappedChunks[len(mSeries.mmappedChunks)-1].maxTime,
-							"newref", walSeries.Ref,
-							"newmint", mmc[0].minTime,
-							"newmaxt", mmc[len(mmc)-1].maxTime,
-						)
-					}
-				}
-
-				// Replacing m-mapped chunks with the new ones (could be empty).
-				h.resetSeriesWithMMappedChunks(mSeries, mmc, oooMmc)
-
-				processors[idx].mx.Unlock()
-=======
 				if !created {
 					multiRef[walSeries.Ref] = mSeries.ref
 				}
 
 				idx := uint64(mSeries.ref) % uint64(n)
 				processors[idx].input <- walSubsetProcessorInputItem{walSeriesRef: walSeries.Ref, existingSeries: mSeries}
->>>>>>> 73d805cf
 			}
 			//nolint:staticcheck // Ignore SA6002 relax staticcheck verification.
 			seriesPool.Put(v)
@@ -397,12 +343,6 @@
 }
 
 // resetSeriesWithMMappedChunks is only used during the WAL replay.
-<<<<<<< HEAD
-func (h *Head) resetSeriesWithMMappedChunks(mSeries *memSeries, mmc, oooMmc []*mmappedChunk) {
-	h.metrics.chunksCreated.Add(float64(len(mmc) + len(oooMmc)))
-	h.metrics.chunksRemoved.Add(float64(len(mSeries.mmappedChunks) + len(mSeries.oooMmappedChunks)))
-	h.metrics.chunks.Add(float64(len(mmc) + len(oooMmc) - len(mSeries.mmappedChunks) - len(mSeries.oooMmappedChunks)))
-=======
 func (h *Head) resetSeriesWithMMappedChunks(mSeries *memSeries, mmc, oooMmc []*mmappedChunk, walSeriesRef chunks.HeadSeriesRef) (overlapped bool) {
 	if mSeries.ref != walSeriesRef {
 		// Checking if the new m-mapped chunks overlap with the already existing ones.
@@ -429,9 +369,8 @@
 	}
 
 	h.metrics.chunksCreated.Add(float64(len(mmc) + len(oooMmc)))
-	h.metrics.chunksRemoved.Add(float64(len(mSeries.mmappedChunks)))
-	h.metrics.chunks.Add(float64(len(mmc) + len(oooMmc) - len(mSeries.mmappedChunks)))
->>>>>>> 73d805cf
+	h.metrics.chunksRemoved.Add(float64(len(mSeries.mmappedChunks) + len(mSeries.oooMmappedChunks)))
+	h.metrics.chunks.Add(float64(len(mmc) + len(oooMmc) - len(mSeries.mmappedChunks) - len(mSeries.oooMmappedChunks)))
 	mSeries.mmappedChunks = mmc
 	mSeries.oooMmappedChunks = oooMmc
 	// Cache the last mmapped chunk time, so we can skip calling append() for samples it will reject.
@@ -442,11 +381,7 @@
 		h.updateMinMaxTime(mmc[0].minTime, mSeries.mmMaxTime)
 	}
 	if len(oooMmc) != 0 {
-<<<<<<< HEAD
-		// mint and maxt can be in any chunk, they are not sorted.
-=======
 		// Mint and maxt can be in any chunk, they are not sorted.
->>>>>>> 73d805cf
 		mint, maxt := int64(math.MaxInt64), int64(math.MinInt64)
 		for _, ch := range oooMmc {
 			if ch.minTime < mint {
@@ -527,11 +462,7 @@
 			if s.T <= ms.mmMaxTime {
 				continue
 			}
-<<<<<<< HEAD
-			if _, _, chunkCreated := ms.append(s.T, s.V, 0, h.chunkDiskMapper); chunkCreated {
-=======
 			if _, chunkCreated := ms.append(s.T, s.V, 0, h.chunkDiskMapper, chunkRange); chunkCreated {
->>>>>>> 73d805cf
 				h.metrics.chunksCreated.Inc()
 				h.metrics.chunks.Inc()
 			}
@@ -1019,111 +950,6 @@
 		level.Warn(h.logger).Log("msg", "Unknown series references for ooo WAL replay", "samples", unknownRefs.Load(), "mmap_markers", mmapMarkerUnknownRefs.Load())
 	}
 	return nil
-}
-
-type errLoadWbl struct {
-	err error
-}
-
-func (e errLoadWbl) Error() string {
-	return e.err.Error()
-}
-
-// To support errors.Cause().
-func (e errLoadWbl) Cause() error {
-	return e.err
-}
-
-// To support errors.Unwrap().
-func (e errLoadWbl) Unwrap() error {
-	return e.err
-}
-
-// isErrLoadOOOWal returns a boolean if the error is errLoadWbl.
-func isErrLoadOOOWal(err error) bool {
-	_, ok := err.(*errLoadWbl)
-	return ok
-}
-
-type wblSubsetProcessor struct {
-	mx     sync.Mutex // Take this lock while modifying series in the subset.
-	input  chan []record.RefSample
-	output chan []record.RefSample
-}
-
-func (wp *wblSubsetProcessor) setup() {
-	wp.output = make(chan []record.RefSample, 300)
-	wp.input = make(chan []record.RefSample, 300)
-}
-
-func (wp *wblSubsetProcessor) closeAndDrain() {
-	close(wp.input)
-	for range wp.output {
-	}
-}
-
-// If there is a buffer in the output chan, return it for reuse, otherwise return nil.
-func (wp *wblSubsetProcessor) reuseBuf() []record.RefSample {
-	select {
-	case buf := <-wp.output:
-		return buf[:0]
-	default:
-	}
-	return nil
-}
-
-// processWBLSamples adds the samples it receives to the head and passes
-// the buffer received to an output channel for reuse.
-// Samples before the minValidTime timestamp are discarded.
-func (wp *wblSubsetProcessor) processWBLSamples(h *Head) (unknownRefs uint64) {
-	defer close(wp.output)
-
-	// We don't check for minValidTime for ooo samples.
-	mint, maxt := int64(math.MaxInt64), int64(math.MinInt64)
-	for samples := range wp.input {
-		wp.mx.Lock()
-		for _, s := range samples {
-			ms := h.series.getByID(s.Ref)
-			if ms == nil {
-				unknownRefs++
-				continue
-			}
-			ok, chunkCreated, _ := ms.insert(s.T, s.V, h.chunkDiskMapper)
-			if chunkCreated {
-				h.metrics.chunksCreated.Inc()
-				h.metrics.chunks.Inc()
-			}
-			if ok {
-				if s.T < mint {
-					mint = s.T
-				}
-				if s.T > maxt {
-					maxt = s.T
-				}
-			}
-		}
-		wp.mx.Unlock()
-		wp.output <- samples
-	}
-
-	h.updateMinOOOMaxOOOTime(mint, maxt)
-
-	return unknownRefs
-}
-
-func (wp *wblSubsetProcessor) waitUntilIdle() {
-	select {
-	case <-wp.output: // Allow output side to drain to avoid deadlock.
-	default:
-	}
-	wp.input <- []record.RefSample{}
-	for len(wp.input) != 0 {
-		time.Sleep(10 * time.Microsecond)
-		select {
-		case <-wp.output: // Allow output side to drain to avoid deadlock.
-		default:
-		}
-	}
 }
 
 const (

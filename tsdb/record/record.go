// Copyright 2018 The Prometheus Authors

// Licensed under the Apache License, Version 2.0 (the "License");
// you may not use this file except in compliance with the License.
// You may obtain a copy of the License at
//
// http://www.apache.org/licenses/LICENSE-2.0
//
// Unless required by applicable law or agreed to in writing, software
// distributed under the License is distributed on an "AS IS" BASIS,
// WITHOUT WARRANTIES OR CONDITIONS OF ANY KIND, either express or implied.
// See the License for the specific language governing permissions and
// limitations under the License.

// Package record contains the various record types used for encoding various Head block data in the WAL and in-memory snapshot.
package record

import (
	"math"
	"sort"

	"github.com/pkg/errors"

	"github.com/prometheus/prometheus/model/labels"
	"github.com/prometheus/prometheus/model/textparse"
	"github.com/prometheus/prometheus/storage"
	"github.com/prometheus/prometheus/tsdb/chunks"
	"github.com/prometheus/prometheus/tsdb/encoding"
	"github.com/prometheus/prometheus/tsdb/tombstones"
)

// Type represents the data type of a record.
type Type uint8

const (
	// Unknown is returned for unrecognised WAL record types.
	Unknown Type = 255
	// Series is used to match WAL records of type Series.
	Series Type = 1
	// Samples is used to match WAL records of type Samples.
	Samples Type = 2
	// Tombstones is used to match WAL records of type Tombstones.
	Tombstones Type = 3
	// Exemplars is used to match WAL records of type Exemplars.
	Exemplars Type = 4
	// MmapMarkers is used to match OOO WBL records of type MmapMarkers.
	MmapMarkers Type = 5
<<<<<<< HEAD
=======
	// Metadata is used to match WAL records of type Metadata.
	Metadata Type = 6
)

func (rt Type) String() string {
	switch rt {
	case Series:
		return "series"
	case Samples:
		return "samples"
	case Exemplars:
		return "exemplars"
	case Tombstones:
		return "tombstones"
	case MmapMarkers:
		return "mmapmarkers"
	case Metadata:
		return "metadata"
	default:
		return "unknown"
	}
}

// MetricType represents the type of a series.
type MetricType uint8

const (
	UnknownMT      MetricType = 0
	Counter        MetricType = 1
	Gauge          MetricType = 2
	Histogram      MetricType = 3
	GaugeHistogram MetricType = 4
	Summary        MetricType = 5
	Info           MetricType = 6
	Stateset       MetricType = 7
)

func GetMetricType(t textparse.MetricType) uint8 {
	switch t {
	case textparse.MetricTypeCounter:
		return uint8(Counter)
	case textparse.MetricTypeGauge:
		return uint8(Gauge)
	case textparse.MetricTypeHistogram:
		return uint8(Histogram)
	case textparse.MetricTypeGaugeHistogram:
		return uint8(GaugeHistogram)
	case textparse.MetricTypeSummary:
		return uint8(Summary)
	case textparse.MetricTypeInfo:
		return uint8(Info)
	case textparse.MetricTypeStateset:
		return uint8(Stateset)
	default:
		return uint8(UnknownMT)
	}
}

func ToTextparseMetricType(m uint8) textparse.MetricType {
	switch m {
	case uint8(Counter):
		return textparse.MetricTypeCounter
	case uint8(Gauge):
		return textparse.MetricTypeGauge
	case uint8(Histogram):
		return textparse.MetricTypeHistogram
	case uint8(GaugeHistogram):
		return textparse.MetricTypeGaugeHistogram
	case uint8(Summary):
		return textparse.MetricTypeSummary
	case uint8(Info):
		return textparse.MetricTypeInfo
	case uint8(Stateset):
		return textparse.MetricTypeStateset
	default:
		return textparse.MetricTypeUnknown
	}
}

const (
	unitMetaName = "UNIT"
	helpMetaName = "HELP"
>>>>>>> 73d805cf
)

// ErrNotFound is returned if a looked up resource was not found. Duplicate ErrNotFound from head.go.
var ErrNotFound = errors.New("not found")

// RefSeries is the series labels with the series ID.
type RefSeries struct {
	Ref    chunks.HeadSeriesRef
	Labels labels.Labels
}

// RefSample is a timestamp/value pair associated with a reference to a series.
type RefSample struct {
	Ref chunks.HeadSeriesRef
	T   int64
	V   float64
}

// RefMetadata is the metadata associated with a series ID.
type RefMetadata struct {
	Ref  chunks.HeadSeriesRef
	Type uint8
	Unit string
	Help string
}

// RefExemplar is an exemplar with it's labels, timestamp, value the exemplar was collected/observed with, and a reference to a series.
type RefExemplar struct {
	Ref    chunks.HeadSeriesRef
	T      int64
	V      float64
	Labels labels.Labels
}

// RefMmapMarker marks that the all the samples of the given series until now have been m-mapped to disk.
type RefMmapMarker struct {
	Ref     chunks.HeadSeriesRef
	MmapRef chunks.ChunkDiskMapperRef
}

<<<<<<< HEAD
// Decoder decodes series, sample, and tombstone records.
=======
// Decoder decodes series, sample, metadata and tombstone records.
>>>>>>> 73d805cf
// The zero value is ready to use.
type Decoder struct{}

// Type returns the type of the record.
// Returns RecordUnknown if no valid record type is found.
func (d *Decoder) Type(rec []byte) Type {
	if len(rec) < 1 {
		return Unknown
	}
	switch t := Type(rec[0]); t {
<<<<<<< HEAD
	case Series, Samples, Tombstones, Exemplars, MmapMarkers:
=======
	case Series, Samples, Tombstones, Exemplars, MmapMarkers, Metadata:
>>>>>>> 73d805cf
		return t
	}
	return Unknown
}

// Series appends series in rec to the given slice.
func (d *Decoder) Series(rec []byte, series []RefSeries) ([]RefSeries, error) {
	dec := encoding.Decbuf{B: rec}

	if Type(dec.Byte()) != Series {
		return nil, errors.New("invalid record type")
	}
	for len(dec.B) > 0 && dec.Err() == nil {
		ref := storage.SeriesRef(dec.Be64())
		lset := d.DecodeLabels(&dec)

		series = append(series, RefSeries{
			Ref:    chunks.HeadSeriesRef(ref),
			Labels: lset,
		})
	}
	if dec.Err() != nil {
		return nil, dec.Err()
	}
	if len(dec.B) > 0 {
		return nil, errors.Errorf("unexpected %d bytes left in entry", len(dec.B))
	}
	return series, nil
}

// Metadata appends metadata in rec to the given slice.
func (d *Decoder) Metadata(rec []byte, metadata []RefMetadata) ([]RefMetadata, error) {
	dec := encoding.Decbuf{B: rec}

	if Type(dec.Byte()) != Metadata {
		return nil, errors.New("invalid record type")
	}
	for len(dec.B) > 0 && dec.Err() == nil {
		ref := dec.Uvarint64()
		typ := dec.Byte()
		numFields := dec.Uvarint()

		// We're currently aware of two more metadata fields other than TYPE; that is UNIT and HELP.
		// We can skip the rest of the fields (if we encounter any), but we must decode them anyway
		// so we can correctly align with the start with the next metadata record.
		var unit, help string
		for i := 0; i < numFields; i++ {
			fieldName := dec.UvarintStr()
			fieldValue := dec.UvarintStr()
			switch fieldName {
			case unitMetaName:
				unit = fieldValue
			case helpMetaName:
				help = fieldValue
			}
		}

		metadata = append(metadata, RefMetadata{
			Ref:  chunks.HeadSeriesRef(ref),
			Type: typ,
			Unit: unit,
			Help: help,
		})
	}
	if dec.Err() != nil {
		return nil, dec.Err()
	}
	if len(dec.B) > 0 {
		return nil, errors.Errorf("unexpected %d bytes left in entry", len(dec.B))
	}
	return metadata, nil
}

// DecodeLabels decodes one set of labels from buf.
func (d *Decoder) DecodeLabels(dec *encoding.Decbuf) labels.Labels {
	lset := make(labels.Labels, dec.Uvarint())

	for i := range lset {
		lset[i].Name = dec.UvarintStr()
		lset[i].Value = dec.UvarintStr()
	}
	sort.Sort(lset)
	return lset
}

// Samples appends samples in rec to the given slice.
func (d *Decoder) Samples(rec []byte, samples []RefSample) ([]RefSample, error) {
	dec := encoding.Decbuf{B: rec}

	if Type(dec.Byte()) != Samples {
		return nil, errors.New("invalid record type")
	}
	if dec.Len() == 0 {
		return samples, nil
	}
	var (
		baseRef  = dec.Be64()
		baseTime = dec.Be64int64()
	)
	for len(dec.B) > 0 && dec.Err() == nil {
		dref := dec.Varint64()
		dtime := dec.Varint64()
		val := dec.Be64()

		samples = append(samples, RefSample{
			Ref: chunks.HeadSeriesRef(int64(baseRef) + dref),
			T:   baseTime + dtime,
			V:   math.Float64frombits(val),
		})
	}

	if dec.Err() != nil {
		return nil, errors.Wrapf(dec.Err(), "decode error after %d samples", len(samples))
	}
	if len(dec.B) > 0 {
		return nil, errors.Errorf("unexpected %d bytes left in entry", len(dec.B))
	}
	return samples, nil
}

// Tombstones appends tombstones in rec to the given slice.
func (d *Decoder) Tombstones(rec []byte, tstones []tombstones.Stone) ([]tombstones.Stone, error) {
	dec := encoding.Decbuf{B: rec}

	if Type(dec.Byte()) != Tombstones {
		return nil, errors.New("invalid record type")
	}
	for dec.Len() > 0 && dec.Err() == nil {
		tstones = append(tstones, tombstones.Stone{
			Ref: storage.SeriesRef(dec.Be64()),
			Intervals: tombstones.Intervals{
				{Mint: dec.Varint64(), Maxt: dec.Varint64()},
			},
		})
	}
	if dec.Err() != nil {
		return nil, dec.Err()
	}
	if len(dec.B) > 0 {
		return nil, errors.Errorf("unexpected %d bytes left in entry", len(dec.B))
	}
	return tstones, nil
}

func (d *Decoder) Exemplars(rec []byte, exemplars []RefExemplar) ([]RefExemplar, error) {
	dec := encoding.Decbuf{B: rec}
	t := Type(dec.Byte())
	if t != Exemplars {
		return nil, errors.New("invalid record type")
	}

	return d.ExemplarsFromBuffer(&dec, exemplars)
}

func (d *Decoder) ExemplarsFromBuffer(dec *encoding.Decbuf, exemplars []RefExemplar) ([]RefExemplar, error) {
	if dec.Len() == 0 {
		return exemplars, nil
	}
	var (
		baseRef  = dec.Be64()
		baseTime = dec.Be64int64()
	)
	for len(dec.B) > 0 && dec.Err() == nil {
		dref := dec.Varint64()
		dtime := dec.Varint64()
		val := dec.Be64()
		lset := d.DecodeLabels(dec)

		exemplars = append(exemplars, RefExemplar{
			Ref:    chunks.HeadSeriesRef(baseRef + uint64(dref)),
			T:      baseTime + dtime,
			V:      math.Float64frombits(val),
			Labels: lset,
		})
	}

	if dec.Err() != nil {
		return nil, errors.Wrapf(dec.Err(), "decode error after %d exemplars", len(exemplars))
	}
	if len(dec.B) > 0 {
		return nil, errors.Errorf("unexpected %d bytes left in entry", len(dec.B))
	}
	return exemplars, nil
}

func (d *Decoder) MmapMarkers(rec []byte, markers []RefMmapMarker) ([]RefMmapMarker, error) {
	dec := encoding.Decbuf{B: rec}
	t := Type(dec.Byte())
	if t != MmapMarkers {
		return nil, errors.New("invalid record type")
	}

	if dec.Len() == 0 {
		return markers, nil
	}
	for len(dec.B) > 0 && dec.Err() == nil {
		ref := chunks.HeadSeriesRef(dec.Be64())
		mmapRef := chunks.ChunkDiskMapperRef(dec.Be64())
		markers = append(markers, RefMmapMarker{
			Ref:     ref,
			MmapRef: mmapRef,
		})
	}

	if dec.Err() != nil {
		return nil, errors.Wrapf(dec.Err(), "decode error after %d mmap markers", len(markers))
	}
	if len(dec.B) > 0 {
		return nil, errors.Errorf("unexpected %d bytes left in entry", len(dec.B))
	}
	return markers, nil
}

// Encoder encodes series, sample, and tombstones records.
// The zero value is ready to use.
type Encoder struct{}

// Series appends the encoded series to b and returns the resulting slice.
func (e *Encoder) Series(series []RefSeries, b []byte) []byte {
	buf := encoding.Encbuf{B: b}
	buf.PutByte(byte(Series))

	for _, s := range series {
		buf.PutBE64(uint64(s.Ref))
		EncodeLabels(&buf, s.Labels)
	}
	return buf.Get()
}

// Metadata appends the encoded metadata to b and returns the resulting slice.
func (e *Encoder) Metadata(metadata []RefMetadata, b []byte) []byte {
	buf := encoding.Encbuf{B: b}
	buf.PutByte(byte(Metadata))

	for _, m := range metadata {
		buf.PutUvarint64(uint64(m.Ref))

		buf.PutByte(m.Type)

		buf.PutUvarint(2) // num_fields: We currently have two more metadata fields, UNIT and HELP.
		buf.PutUvarintStr(unitMetaName)
		buf.PutUvarintStr(m.Unit)
		buf.PutUvarintStr(helpMetaName)
		buf.PutUvarintStr(m.Help)
	}

	return buf.Get()
}

// EncodeLabels encodes the contents of labels into buf.
func EncodeLabels(buf *encoding.Encbuf, lbls labels.Labels) {
	buf.PutUvarint(len(lbls))

	for _, l := range lbls {
		buf.PutUvarintStr(l.Name)
		buf.PutUvarintStr(l.Value)
	}
}

// Samples appends the encoded samples to b and returns the resulting slice.
func (e *Encoder) Samples(samples []RefSample, b []byte) []byte {
	buf := encoding.Encbuf{B: b}
	buf.PutByte(byte(Samples))

	if len(samples) == 0 {
		return buf.Get()
	}

	// Store base timestamp and base reference number of first sample.
	// All samples encode their timestamp and ref as delta to those.
	first := samples[0]

	buf.PutBE64(uint64(first.Ref))
	buf.PutBE64int64(first.T)

	for _, s := range samples {
		buf.PutVarint64(int64(s.Ref) - int64(first.Ref))
		buf.PutVarint64(s.T - first.T)
		buf.PutBE64(math.Float64bits(s.V))
	}
	return buf.Get()
}

// Tombstones appends the encoded tombstones to b and returns the resulting slice.
func (e *Encoder) Tombstones(tstones []tombstones.Stone, b []byte) []byte {
	buf := encoding.Encbuf{B: b}
	buf.PutByte(byte(Tombstones))

	for _, s := range tstones {
		for _, iv := range s.Intervals {
			buf.PutBE64(uint64(s.Ref))
			buf.PutVarint64(iv.Mint)
			buf.PutVarint64(iv.Maxt)
		}
	}
	return buf.Get()
}

func (e *Encoder) Exemplars(exemplars []RefExemplar, b []byte) []byte {
	buf := encoding.Encbuf{B: b}
	buf.PutByte(byte(Exemplars))

	if len(exemplars) == 0 {
		return buf.Get()
	}

	e.EncodeExemplarsIntoBuffer(exemplars, &buf)

	return buf.Get()
}

func (e *Encoder) EncodeExemplarsIntoBuffer(exemplars []RefExemplar, buf *encoding.Encbuf) {
	// Store base timestamp and base reference number of first sample.
	// All samples encode their timestamp and ref as delta to those.
	first := exemplars[0]

	buf.PutBE64(uint64(first.Ref))
	buf.PutBE64int64(first.T)

	for _, ex := range exemplars {
		buf.PutVarint64(int64(ex.Ref) - int64(first.Ref))
		buf.PutVarint64(ex.T - first.T)
		buf.PutBE64(math.Float64bits(ex.V))
		EncodeLabels(buf, ex.Labels)
	}
}

func (e *Encoder) MmapMarkers(markers []RefMmapMarker, b []byte) []byte {
	buf := encoding.Encbuf{B: b}
	buf.PutByte(byte(MmapMarkers))

	for _, s := range markers {
		buf.PutBE64(uint64(s.Ref))
		buf.PutBE64(uint64(s.MmapRef))
	}
<<<<<<< HEAD
}

func (e *Encoder) MmapMarkers(markers []RefMmapMarker, b []byte) []byte {
	buf := encoding.Encbuf{B: b}
	buf.PutByte(byte(MmapMarkers))

	for _, s := range markers {
		buf.PutBE64(uint64(s.Ref))
		buf.PutBE64(uint64(s.MmapRef))
	}
=======
>>>>>>> 73d805cf

	return buf.Get()
}<|MERGE_RESOLUTION|>--- conflicted
+++ resolved
@@ -45,8 +45,6 @@
 	Exemplars Type = 4
 	// MmapMarkers is used to match OOO WBL records of type MmapMarkers.
 	MmapMarkers Type = 5
-<<<<<<< HEAD
-=======
 	// Metadata is used to match WAL records of type Metadata.
 	Metadata Type = 6
 )
@@ -129,7 +127,6 @@
 const (
 	unitMetaName = "UNIT"
 	helpMetaName = "HELP"
->>>>>>> 73d805cf
 )
 
 // ErrNotFound is returned if a looked up resource was not found. Duplicate ErrNotFound from head.go.
@@ -170,11 +167,7 @@
 	MmapRef chunks.ChunkDiskMapperRef
 }
 
-<<<<<<< HEAD
-// Decoder decodes series, sample, and tombstone records.
-=======
 // Decoder decodes series, sample, metadata and tombstone records.
->>>>>>> 73d805cf
 // The zero value is ready to use.
 type Decoder struct{}
 
@@ -185,11 +178,7 @@
 		return Unknown
 	}
 	switch t := Type(rec[0]); t {
-<<<<<<< HEAD
-	case Series, Samples, Tombstones, Exemplars, MmapMarkers:
-=======
 	case Series, Samples, Tombstones, Exemplars, MmapMarkers, Metadata:
->>>>>>> 73d805cf
 		return t
 	}
 	return Unknown
@@ -525,19 +514,6 @@
 		buf.PutBE64(uint64(s.Ref))
 		buf.PutBE64(uint64(s.MmapRef))
 	}
-<<<<<<< HEAD
-}
-
-func (e *Encoder) MmapMarkers(markers []RefMmapMarker, b []byte) []byte {
-	buf := encoding.Encbuf{B: b}
-	buf.PutByte(byte(MmapMarkers))
-
-	for _, s := range markers {
-		buf.PutBE64(uint64(s.Ref))
-		buf.PutBE64(uint64(s.MmapRef))
-	}
-=======
->>>>>>> 73d805cf
 
 	return buf.Get()
 }
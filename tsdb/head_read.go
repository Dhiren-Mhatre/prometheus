--- conflicted
+++ resolved
@@ -386,12 +386,8 @@
 // chunk returns the chunk for the HeadChunkID from memory or by m-mapping it from the disk.
 // If headChunk is false, it means that the returned *memChunk
 // (and not the chunkenc.Chunk inside it) can be garbage collected after its usage.
-<<<<<<< HEAD
-func (s *memSeries) chunk(id chunks.HeadChunkID, cdm chunkDiskMapper, memChunkPool *sync.Pool) (chunk *memChunk, headChunk bool, err error) {
-=======
 // if isOpen is true, it means that the returned *memChunk is used for appends.
-func (s *memSeries) chunk(id chunks.HeadChunkID, chunkDiskMapper *chunks.ChunkDiskMapper, memChunkPool *sync.Pool) (chunk *memChunk, headChunk, isOpen bool, err error) {
->>>>>>> b6f903b5
+func (s *memSeries) chunk(id chunks.HeadChunkID, cdm chunkDiskMapper, memChunkPool *sync.Pool) (chunk *memChunk, headChunk, isOpen bool, err error) {
 	// ix represents the index of chunk in the s.mmappedChunks slice. The chunk id's are
 	// incremented by 1 when new chunk is created, hence (id - firstChunkID) gives the slice index.
 	// The max index for the s.mmappedChunks slice can be len(s.mmappedChunks)-1, hence if the ix
@@ -414,21 +410,14 @@
 	if ix < 0 || ix > len(s.mmappedChunks)+headChunksLen-1 {
 		return nil, false, false, storage.ErrNotFound
 	}
-<<<<<<< HEAD
-	chk, err := cdm.Chunk(s.mmappedChunks[ix].ref)
-	if err != nil {
-		if _, ok := err.(*chunks.CorruptionErr); ok {
-			panic(err)
-=======
 
 	if ix < len(s.mmappedChunks) {
-		chk, err := chunkDiskMapper.Chunk(s.mmappedChunks[ix].ref)
+		chk, err := cdm.Chunk(s.mmappedChunks[ix].ref)
 		if err != nil {
 			if _, ok := err.(*chunks.CorruptionErr); ok {
 				panic(err)
 			}
 			return nil, false, false, err
->>>>>>> b6f903b5
 		}
 		mc := memChunkPool.Get().(*memChunk)
 		mc.chunk = chk

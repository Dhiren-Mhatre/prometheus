// Copyright 2021 The Prometheus Authors
// Licensed under the Apache License, Version 2.0 (the "License");
// you may not use this file except in compliance with the License.
// You may obtain a copy of the License at
//
// http://www.apache.org/licenses/LICENSE-2.0
//
// Unless required by applicable law or agreed to in writing, software
// distributed under the License is distributed on an "AS IS" BASIS,
// WITHOUT WARRANTIES OR CONDITIONS OF ANY KIND, either express or implied.
// See the License for the specific language governing permissions and
// limitations under the License.

package tsdb

import (
	"context"
	"math"
	"sort"
	"sync"

	"github.com/go-kit/log/level"
	"github.com/pkg/errors"
	"golang.org/x/exp/slices"

	"github.com/prometheus/prometheus/model/labels"
	"github.com/prometheus/prometheus/storage"
	"github.com/prometheus/prometheus/tsdb/chunkenc"
	"github.com/prometheus/prometheus/tsdb/chunks"
	"github.com/prometheus/prometheus/tsdb/index"
)

func (h *Head) ExemplarQuerier(ctx context.Context) (storage.ExemplarQuerier, error) {
	return h.exemplars.ExemplarQuerier(ctx)
}

// Index returns an IndexReader against the block.
func (h *Head) Index() (IndexReader, error) {
	return h.indexRange(math.MinInt64, math.MaxInt64), nil
}

func (h *Head) indexRange(mint, maxt int64) *headIndexReader {
	if hmin := h.MinTime(); hmin > mint {
		mint = hmin
	}
	return &headIndexReader{head: h, mint: mint, maxt: maxt}
}

type headIndexReader struct {
	head       *Head
	mint, maxt int64
}

func (h *headIndexReader) Close() error {
	return nil
}

func (h *headIndexReader) Symbols() index.StringIter {
	return h.head.postings.Symbols()
}

// SortedLabelValues returns label values present in the head for the
// specific label name that are within the time range mint to maxt.
// If matchers are specified the returned result set is reduced
// to label values of metrics matching the matchers.
func (h *headIndexReader) SortedLabelValues(name string, matchers ...*labels.Matcher) ([]string, error) {
	values, err := h.LabelValues(name, matchers...)
	if err == nil {
		slices.Sort(values)
	}
	return values, err
}

// LabelValues returns label values present in the head for the
// specific label name that are within the time range mint to maxt.
// If matchers are specified the returned result set is reduced
// to label values of metrics matching the matchers.
func (h *headIndexReader) LabelValues(name string, matchers ...*labels.Matcher) ([]string, error) {
	if h.maxt < h.head.MinTime() || h.mint > h.head.MaxTime() {
		return []string{}, nil
	}

	if len(matchers) == 0 {
		return h.head.postings.LabelValues(name), nil
	}

	return labelValuesWithMatchers(h, name, matchers...)
}

// LabelNames returns all the unique label names present in the head
// that are within the time range mint to maxt.
func (h *headIndexReader) LabelNames(matchers ...*labels.Matcher) ([]string, error) {
	if h.maxt < h.head.MinTime() || h.mint > h.head.MaxTime() {
		return []string{}, nil
	}

	if len(matchers) == 0 {
		labelNames := h.head.postings.LabelNames()
		slices.Sort(labelNames)
		return labelNames, nil
	}

	return labelNamesWithMatchers(h, matchers...)
}

// Postings returns the postings list iterator for the label pairs.
func (h *headIndexReader) Postings(name string, values ...string) (index.Postings, error) {
	switch len(values) {
	case 0:
		return index.EmptyPostings(), nil
	case 1:
		return h.head.postings.Get(name, values[0]), nil
	default:
		res := make([]index.Postings, 0, len(values))
		for _, value := range values {
			if p := h.head.postings.Get(name, value); !index.IsEmptyPostingsType(p) {
				res = append(res, p)
			}
		}
		return index.Merge(res...), nil
	}
}

func (h *headIndexReader) PostingsForMatchers(concurrent bool, ms ...*labels.Matcher) (index.Postings, error) {
	return h.head.pfmc.PostingsForMatchers(h, concurrent, ms...)
}

func (h *headIndexReader) SortedPostings(p index.Postings) index.Postings {
	series := make([]*memSeries, 0, 128)

	// Fetch all the series only once.
	for p.Next() {
		s := h.head.series.getByID(chunks.HeadSeriesRef(p.At()))
		if s == nil {
			level.Debug(h.head.logger).Log("msg", "Looked up series not found")
		} else {
			series = append(series, s)
		}
	}
	if err := p.Err(); err != nil {
		return index.ErrPostings(errors.Wrap(err, "expand postings"))
	}

	sort.Slice(series, func(i, j int) bool {
		return labels.Compare(series[i].lset, series[j].lset) < 0
	})

	// Convert back to list.
	ep := make([]storage.SeriesRef, 0, len(series))
	for _, p := range series {
		ep = append(ep, storage.SeriesRef(p.ref))
	}
	return index.NewListPostings(ep)
}

func (h *headIndexReader) ShardedPostings(p index.Postings, shardIndex, shardCount uint64) index.Postings {
	out := make([]storage.SeriesRef, 0, 128)

	for p.Next() {
		s := h.head.series.getByID(chunks.HeadSeriesRef(p.At()))
		if s == nil {
			level.Debug(h.head.logger).Log("msg", "Looked up series not found")
			continue
		}

		// Check if the series belong to the shard.
		if s.hash%shardCount != shardIndex {
			continue
		}

		out = append(out, storage.SeriesRef(s.ref))
	}

	return index.NewListPostings(out)
}

// Series returns the series for the given reference.
func (h *headIndexReader) Series(ref storage.SeriesRef, builder *labels.ScratchBuilder, chks *[]chunks.Meta) error {
	s := h.head.series.getByID(chunks.HeadSeriesRef(ref))

	if s == nil {
		h.head.metrics.seriesNotFound.Inc()
		return storage.ErrNotFound
	}
	builder.Assign(s.lset)

	if chks == nil {
		return nil
	}

	s.Lock()
	defer s.Unlock()

	*chks = (*chks)[:0]

	for i, c := range s.mmappedChunks {
		// Do not expose chunks that are outside of the specified range.
		if !c.OverlapsClosedInterval(h.mint, h.maxt) {
			continue
		}
		*chks = append(*chks, chunks.Meta{
			MinTime: c.minTime,
			MaxTime: c.maxTime,
			Ref:     chunks.ChunkRef(chunks.NewHeadChunkRef(s.ref, s.headChunkID(i))),
		})
	}
	if s.headChunk != nil && s.headChunk.OverlapsClosedInterval(h.mint, h.maxt) {
		*chks = append(*chks, chunks.Meta{
			MinTime: s.headChunk.minTime,
			MaxTime: math.MaxInt64, // Set the head chunks as open (being appended to).
			Ref:     chunks.ChunkRef(chunks.NewHeadChunkRef(s.ref, s.headChunkID(len(s.mmappedChunks)))),
		})
	}

	return nil
}

// headChunkID returns the HeadChunkID referred to by the given position.
// * 0 <= pos < len(s.mmappedChunks) refer to s.mmappedChunks[pos]
// * pos == len(s.mmappedChunks) refers to s.headChunk
func (s *memSeries) headChunkID(pos int) chunks.HeadChunkID {
	return chunks.HeadChunkID(pos) + s.firstChunkID
}

// oooHeadChunkID returns the HeadChunkID referred to by the given position.
// * 0 <= pos < len(s.oooMmappedChunks) refer to s.oooMmappedChunks[pos]
// * pos == len(s.oooMmappedChunks) refers to s.oooHeadChunk
// The caller must ensure that s.ooo is not nil.
func (s *memSeries) oooHeadChunkID(pos int) chunks.HeadChunkID {
	return chunks.HeadChunkID(pos) + s.ooo.firstOOOChunkID
}

// LabelValueFor returns label value for the given label name in the series referred to by ID.
func (h *headIndexReader) LabelValueFor(id storage.SeriesRef, label string) (string, error) {
	memSeries := h.head.series.getByID(chunks.HeadSeriesRef(id))
	if memSeries == nil {
		return "", storage.ErrNotFound
	}

	value := memSeries.lset.Get(label)
	if value == "" {
		return "", storage.ErrNotFound
	}

	return value, nil
}

// LabelNamesFor returns all the label names for the series referred to by IDs.
// The names returned are sorted.
func (h *headIndexReader) LabelNamesFor(ids ...storage.SeriesRef) ([]string, error) {
	namesMap := make(map[string]struct{})
	for _, id := range ids {
		memSeries := h.head.series.getByID(chunks.HeadSeriesRef(id))
		if memSeries == nil {
			return nil, storage.ErrNotFound
		}
		memSeries.lset.Range(func(lbl labels.Label) {
			namesMap[lbl.Name] = struct{}{}
		})
	}
	names := make([]string, 0, len(namesMap))
	for name := range namesMap {
		names = append(names, name)
	}
	slices.Sort(names)
	return names, nil
}

// Chunks returns a ChunkReader against the block.
func (h *Head) Chunks() (ChunkReader, error) {
	return h.chunksRange(math.MinInt64, math.MaxInt64, h.iso.State(math.MinInt64, math.MaxInt64))
}

func (h *Head) chunksRange(mint, maxt int64, is *isolationState) (*headChunkReader, error) {
	h.closedMtx.Lock()
	defer h.closedMtx.Unlock()
	if h.closed {
		return nil, errors.New("can't read from a closed head")
	}
	if hmin := h.MinTime(); hmin > mint {
		mint = hmin
	}
	return &headChunkReader{
		head:     h,
		mint:     mint,
		maxt:     maxt,
		isoState: is,
	}, nil
}

type headChunkReader struct {
	head       *Head
	mint, maxt int64
	isoState   *isolationState
}

func (h *headChunkReader) Close() error {
	if h.isoState != nil {
		h.isoState.Close()
	}
	return nil
}

// Chunk returns the chunk for the reference number.
func (h *headChunkReader) Chunk(meta chunks.Meta) (chunkenc.Chunk, error) {
	sid, cid := chunks.HeadChunkRef(meta.Ref).Unpack()

	s := h.head.series.getByID(sid)
	// This means that the series has been garbage collected.
	if s == nil {
		return nil, storage.ErrNotFound
	}

	s.Lock()
	c, garbageCollect, err := s.chunk(cid, h.head.chunkDiskMapper, &h.head.memChunkPool)
	if err != nil {
		s.Unlock()
		return nil, err
	}
	defer func() {
		if garbageCollect {
			// Set this to nil so that Go GC can collect it after it has been used.
			c.chunk = nil
			h.head.memChunkPool.Put(c)
		}
	}()

	// This means that the chunk is outside the specified range.
	if !c.OverlapsClosedInterval(h.mint, h.maxt) {
		s.Unlock()
		return nil, storage.ErrNotFound
	}
	s.Unlock()

	return &safeChunk{
		Chunk:           c.chunk,
		s:               s,
		cid:             cid,
		isoState:        h.isoState,
		chunkDiskMapper: h.head.chunkDiskMapper,
		memChunkPool:    &h.head.memChunkPool,
	}, nil
}

// chunk returns the chunk for the HeadChunkID from memory or by m-mapping it from the disk.
// If garbageCollect is true, it means that the returned *memChunk
// (and not the chunkenc.Chunk inside it) can be garbage collected after its usage.
func (s *memSeries) chunk(id chunks.HeadChunkID, cdm chunkDiskMapper, memChunkPool *sync.Pool) (chunk *memChunk, garbageCollect bool, err error) {
	// ix represents the index of chunk in the s.mmappedChunks slice. The chunk id's are
	// incremented by 1 when new chunk is created, hence (id - firstChunkID) gives the slice index.
	// The max index for the s.mmappedChunks slice can be len(s.mmappedChunks)-1, hence if the ix
	// is len(s.mmappedChunks), it represents the next chunk, which is the head chunk.
	ix := int(id) - int(s.firstChunkID)
	if ix < 0 || ix > len(s.mmappedChunks) {
		return nil, false, storage.ErrNotFound
	}
	if ix == len(s.mmappedChunks) {
		if s.headChunk == nil {
			return nil, false, errors.New("invalid head chunk")
		}
		return s.headChunk, false, nil
	}
	chk, err := cdm.Chunk(s.mmappedChunks[ix].ref)
	if err != nil {
		if _, ok := err.(*chunks.CorruptionErr); ok {
			panic(err)
		}
		return nil, false, err
	}
	mc := memChunkPool.Get().(*memChunk)
	mc.chunk = chk
	mc.minTime = s.mmappedChunks[ix].minTime
	mc.maxTime = s.mmappedChunks[ix].maxTime
	return mc, true, nil
}

// oooMergedChunk returns the requested chunk based on the given chunks.Meta
// reference from memory or by m-mapping it from the disk. The returned chunk
// might be a merge of all the overlapping chunks, if any, amongst all the
// chunks in the OOOHead.
// This function is not thread safe unless the caller holds a lock.
<<<<<<< HEAD
func (s *memSeries) oooMergedChunk(meta chunks.Meta, cdm chunkDiskMapper, mint, maxt int64) (chunk *mergedOOOChunks, err error) {
=======
// The caller must ensure that s.ooo is not nil.
func (s *memSeries) oooMergedChunk(meta chunks.Meta, cdm *chunks.ChunkDiskMapper, mint, maxt int64) (chunk *mergedOOOChunks, err error) {
>>>>>>> cb2be6e6
	_, cid := chunks.HeadChunkRef(meta.Ref).Unpack()

	// ix represents the index of chunk in the s.mmappedChunks slice. The chunk meta's are
	// incremented by 1 when new chunk is created, hence (meta - firstChunkID) gives the slice index.
	// The max index for the s.mmappedChunks slice can be len(s.mmappedChunks)-1, hence if the ix
	// is len(s.mmappedChunks), it represents the next chunk, which is the head chunk.
	ix := int(cid) - int(s.ooo.firstOOOChunkID)
	if ix < 0 || ix > len(s.ooo.oooMmappedChunks) {
		return nil, storage.ErrNotFound
	}

	if ix == len(s.ooo.oooMmappedChunks) {
		if s.ooo.oooHeadChunk == nil {
			return nil, errors.New("invalid ooo head chunk")
		}
	}

	// We create a temporary slice of chunk metas to hold the information of all
	// possible chunks that may overlap with the requested chunk.
	tmpChks := make([]chunkMetaAndChunkDiskMapperRef, 0, len(s.ooo.oooMmappedChunks))

	oooHeadRef := chunks.ChunkRef(chunks.NewHeadChunkRef(s.ref, s.oooHeadChunkID(len(s.ooo.oooMmappedChunks))))
	if s.ooo.oooHeadChunk != nil && s.ooo.oooHeadChunk.OverlapsClosedInterval(mint, maxt) {
		// We only want to append the head chunk if this chunk existed when
		// Series() was called. This brings consistency in case new data
		// is added in between Series() and Chunk() calls.
		if oooHeadRef == meta.OOOLastRef {
			tmpChks = append(tmpChks, chunkMetaAndChunkDiskMapperRef{
				meta: chunks.Meta{
					// Ignoring samples added before and after the last known min and max time for this chunk.
					MinTime: meta.OOOLastMinTime,
					MaxTime: meta.OOOLastMaxTime,
					Ref:     oooHeadRef,
				},
			})
		}
	}

	for i, c := range s.ooo.oooMmappedChunks {
		chunkRef := chunks.ChunkRef(chunks.NewHeadChunkRef(s.ref, s.oooHeadChunkID(i)))
		// We can skip chunks that came in later than the last known OOOLastRef.
		if chunkRef > meta.OOOLastRef {
			break
		}

		if chunkRef == meta.OOOLastRef {
			tmpChks = append(tmpChks, chunkMetaAndChunkDiskMapperRef{
				meta: chunks.Meta{
					MinTime: meta.OOOLastMinTime,
					MaxTime: meta.OOOLastMaxTime,
					Ref:     chunkRef,
				},
				ref:      c.ref,
				origMinT: c.minTime,
				origMaxT: c.maxTime,
			})
		} else if c.OverlapsClosedInterval(mint, maxt) {
			tmpChks = append(tmpChks, chunkMetaAndChunkDiskMapperRef{
				meta: chunks.Meta{
					MinTime: c.minTime,
					MaxTime: c.maxTime,
					Ref:     chunkRef,
				},
				ref: c.ref,
			})
		}
	}

	// Next we want to sort all the collected chunks by min time so we can find
	// those that overlap and stop when we know the rest don't.
	sort.Sort(byMinTimeAndMinRef(tmpChks))

	mc := &mergedOOOChunks{}
	absoluteMax := int64(math.MinInt64)
	for _, c := range tmpChks {
		if c.meta.Ref != meta.Ref && (len(mc.chunks) == 0 || c.meta.MinTime > absoluteMax) {
			continue
		}
		if c.meta.Ref == oooHeadRef {
			var xor *chunkenc.XORChunk
			// If head chunk min and max time match the meta OOO markers
			// that means that the chunk has not expanded so we can append
			// it as it is.
			if s.ooo.oooHeadChunk.minTime == meta.OOOLastMinTime && s.ooo.oooHeadChunk.maxTime == meta.OOOLastMaxTime {
				xor, err = s.ooo.oooHeadChunk.chunk.ToXOR() // TODO(jesus.vazquez) (This is an optimization idea that has no priority and might not be that useful) See if we could use a copy of the underlying slice. That would leave the more expensive ToXOR() function only for the usecase where Bytes() is called.
			} else {
				// We need to remove samples that are outside of the markers
				xor, err = s.ooo.oooHeadChunk.chunk.ToXORBetweenTimestamps(meta.OOOLastMinTime, meta.OOOLastMaxTime)
			}
			if err != nil {
				return nil, errors.Wrap(err, "failed to convert ooo head chunk to xor chunk")
			}
			c.meta.Chunk = xor
		} else {
			chk, err := cdm.Chunk(c.ref)
			if err != nil {
				if _, ok := err.(*chunks.CorruptionErr); ok {
					return nil, errors.Wrap(err, "invalid ooo mmapped chunk")
				}
				return nil, err
			}
			if c.meta.Ref == meta.OOOLastRef &&
				(c.origMinT != meta.OOOLastMinTime || c.origMaxT != meta.OOOLastMaxTime) {
				// The head expanded and was memory mapped so now we need to
				// wrap the chunk within a chunk that doesnt allows us to iterate
				// through samples out of the OOOLastMinT and OOOLastMaxT
				// markers.
				c.meta.Chunk = boundedChunk{chk, meta.OOOLastMinTime, meta.OOOLastMaxTime}
			} else {
				c.meta.Chunk = chk
			}
		}
		mc.chunks = append(mc.chunks, c.meta)
		if c.meta.MaxTime > absoluteMax {
			absoluteMax = c.meta.MaxTime
		}
	}

	return mc, nil
}

var _ chunkenc.Chunk = &mergedOOOChunks{}

// mergedOOOChunks holds the list of overlapping chunks. This struct satisfies
// chunkenc.Chunk.
type mergedOOOChunks struct {
	chunks []chunks.Meta
}

// Bytes is a very expensive method because its calling the iterator of all the
// chunks in the mergedOOOChunk and building a new chunk with the samples.
func (o mergedOOOChunks) Bytes() []byte {
	xc := chunkenc.NewXORChunk()
	app, err := xc.Appender()
	if err != nil {
		panic(err)
	}
	it := o.Iterator(nil)
	for it.Next() == chunkenc.ValFloat {
		t, v := it.At()
		app.Append(t, v)
	}

	return xc.Bytes()
}

func (o mergedOOOChunks) Encoding() chunkenc.Encoding {
	return chunkenc.EncXOR
}

func (o mergedOOOChunks) Appender() (chunkenc.Appender, error) {
	return nil, errors.New("can't append to mergedOOOChunks")
}

func (o mergedOOOChunks) Iterator(iterator chunkenc.Iterator) chunkenc.Iterator {
	return storage.ChainSampleIteratorFromMetas(iterator, o.chunks)
}

func (o mergedOOOChunks) NumSamples() int {
	samples := 0
	for _, c := range o.chunks {
		samples += c.Chunk.NumSamples()
	}
	return samples
}

func (o mergedOOOChunks) Compact() {}

var _ chunkenc.Chunk = &boundedChunk{}

// boundedChunk is an implementation of chunkenc.Chunk that uses a
// boundedIterator that only iterates through samples which timestamps are
// >= minT and <= maxT
type boundedChunk struct {
	chunkenc.Chunk
	minT int64
	maxT int64
}

func (b boundedChunk) Bytes() []byte {
	xor := chunkenc.NewXORChunk()
	a, _ := xor.Appender()
	it := b.Iterator(nil)
	for it.Next() == chunkenc.ValFloat {
		t, v := it.At()
		a.Append(t, v)
	}
	return xor.Bytes()
}

func (b boundedChunk) Iterator(iterator chunkenc.Iterator) chunkenc.Iterator {
	it := b.Chunk.Iterator(iterator)
	if it == nil {
		panic("iterator shouldn't be nil")
	}
	return boundedIterator{it, b.minT, b.maxT}
}

var _ chunkenc.Iterator = &boundedIterator{}

// boundedIterator is an implementation of Iterator that only iterates through
// samples which timestamps are >= minT and <= maxT
type boundedIterator struct {
	chunkenc.Iterator
	minT int64
	maxT int64
}

// Next the first time its called it will advance as many positions as necessary
// until its able to find a sample within the bounds minT and maxT.
// If there are samples within bounds it will advance one by one amongst them.
// If there are no samples within bounds it will return false.
func (b boundedIterator) Next() chunkenc.ValueType {
	for b.Iterator.Next() == chunkenc.ValFloat {
		t, _ := b.Iterator.At()
		if t < b.minT {
			continue
		} else if t > b.maxT {
			return chunkenc.ValNone
		}
		return chunkenc.ValFloat
	}
	return chunkenc.ValNone
}

func (b boundedIterator) Seek(t int64) chunkenc.ValueType {
	if t < b.minT {
		// We must seek at least up to b.minT if it is asked for something before that.
		val := b.Iterator.Seek(b.minT)
		if !(val == chunkenc.ValFloat) {
			return chunkenc.ValNone
		}
		t, _ := b.Iterator.At()
		if t <= b.maxT {
			return chunkenc.ValFloat
		}
	}
	if t > b.maxT {
		// We seek anyway so that the subsequent Next() calls will also return false.
		b.Iterator.Seek(t)
		return chunkenc.ValNone
	}
	return b.Iterator.Seek(t)
}

// safeChunk makes sure that the chunk can be accessed without a race condition
type safeChunk struct {
	chunkenc.Chunk
	s               *memSeries
	cid             chunks.HeadChunkID
	isoState        *isolationState
	chunkDiskMapper chunkDiskMapper
	memChunkPool    *sync.Pool
}

func (c *safeChunk) Iterator(reuseIter chunkenc.Iterator) chunkenc.Iterator {
	c.s.Lock()
	it := c.s.iterator(c.cid, c.isoState, c.chunkDiskMapper, c.memChunkPool, reuseIter)
	c.s.Unlock()
	return it
}

// iterator returns a chunk iterator for the requested chunkID, or a NopIterator if the requested ID is out of range.
// It is unsafe to call this concurrently with s.append(...) without holding the series lock.
func (s *memSeries) iterator(id chunks.HeadChunkID, isoState *isolationState, chunkDiskMapper chunkDiskMapper, memChunkPool *sync.Pool, it chunkenc.Iterator) chunkenc.Iterator {
	c, garbageCollect, err := s.chunk(id, chunkDiskMapper, memChunkPool)
	// TODO(fabxc): Work around! An error will be returns when a querier have retrieved a pointer to a
	// series's chunk, which got then garbage collected before it got
	// accessed.  We must ensure to not garbage collect as long as any
	// readers still hold a reference.
	if err != nil {
		return chunkenc.NewNopIterator()
	}
	defer func() {
		if garbageCollect {
			// Set this to nil so that Go GC can collect it after it has been used.
			// This should be done always at the end.
			c.chunk = nil
			memChunkPool.Put(c)
		}
	}()

	ix := int(id) - int(s.firstChunkID)

	numSamples := c.chunk.NumSamples()
	stopAfter := numSamples

	if isoState != nil && !isoState.IsolationDisabled() {
		totalSamples := 0    // Total samples in this series.
		previousSamples := 0 // Samples before this chunk.

		for j, d := range s.mmappedChunks {
			totalSamples += int(d.numSamples)
			if j < ix {
				previousSamples += int(d.numSamples)
			}
		}

		if s.headChunk != nil {
			totalSamples += s.headChunk.chunk.NumSamples()
		}

		// Removing the extra transactionIDs that are relevant for samples that
		// come after this chunk, from the total transactionIDs.
		appendIDsToConsider := s.txs.txIDCount - (totalSamples - (previousSamples + numSamples))

		// Iterate over the appendIDs, find the first one that the isolation state says not
		// to return.
		it := s.txs.iterator()
		for index := 0; index < appendIDsToConsider; index++ {
			appendID := it.At()
			if appendID <= isoState.maxAppendID { // Easy check first.
				if _, ok := isoState.incompleteAppends[appendID]; !ok {
					it.Next()
					continue
				}
			}
			stopAfter = numSamples - (appendIDsToConsider - index)
			if stopAfter < 0 {
				stopAfter = 0 // Stopped in a previous chunk.
			}
			break
		}
	}

	if stopAfter == 0 {
		return chunkenc.NewNopIterator()
	}
	if stopAfter == numSamples {
		return c.chunk.Iterator(it)
	}
	return makeStopIterator(c.chunk, it, stopAfter)
}

// stopIterator wraps an Iterator, but only returns the first
// stopAfter values, if initialized with i=-1.
type stopIterator struct {
	chunkenc.Iterator

	i, stopAfter int
}

func (it *stopIterator) Next() chunkenc.ValueType {
	if it.i+1 >= it.stopAfter {
		return chunkenc.ValNone
	}
	it.i++
	return it.Iterator.Next()
}

func makeStopIterator(c chunkenc.Chunk, it chunkenc.Iterator, stopAfter int) chunkenc.Iterator {
	// Re-use the Iterator object if it is a stopIterator.
	if stopIter, ok := it.(*stopIterator); ok {
		stopIter.Iterator = c.Iterator(stopIter.Iterator)
		stopIter.i = -1
		stopIter.stopAfter = stopAfter
		return stopIter
	}

	return &stopIterator{
		Iterator:  c.Iterator(it),
		i:         -1,
		stopAfter: stopAfter,
	}
}<|MERGE_RESOLUTION|>--- conflicted
+++ resolved
@@ -379,12 +379,8 @@
 // might be a merge of all the overlapping chunks, if any, amongst all the
 // chunks in the OOOHead.
 // This function is not thread safe unless the caller holds a lock.
-<<<<<<< HEAD
+// The caller must ensure that s.ooo is not nil.
 func (s *memSeries) oooMergedChunk(meta chunks.Meta, cdm chunkDiskMapper, mint, maxt int64) (chunk *mergedOOOChunks, err error) {
-=======
-// The caller must ensure that s.ooo is not nil.
-func (s *memSeries) oooMergedChunk(meta chunks.Meta, cdm *chunks.ChunkDiskMapper, mint, maxt int64) (chunk *mergedOOOChunks, err error) {
->>>>>>> cb2be6e6
 	_, cid := chunks.HeadChunkRef(meta.Ref).Unpack()
 
 	// ix represents the index of chunk in the s.mmappedChunks slice. The chunk meta's are

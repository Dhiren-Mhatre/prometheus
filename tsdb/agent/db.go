// Copyright 2021 The Prometheus Authors
// Licensed under the Apache License, Version 2.0 (the "License");
// you may not use this file except in compliance with the License.
// You may obtain a copy of the License at
//
// http://www.apache.org/licenses/LICENSE-2.0
//
// Unless required by applicable law or agreed to in writing, software
// distributed under the License is distributed on an "AS IS" BASIS,
// WITHOUT WARRANTIES OR CONDITIONS OF ANY KIND, either express or implied.
// See the License for the specific language governing permissions and
// limitations under the License.

package agent

import (
	"context"
	"fmt"
	"math"
	"path/filepath"
	"sync"
	"time"
	"unicode/utf8"

	"github.com/go-kit/log"
	"github.com/go-kit/log/level"
	"github.com/pkg/errors"
	"github.com/prometheus/client_golang/prometheus"
	"github.com/prometheus/common/model"
	"go.uber.org/atomic"

	"github.com/prometheus/prometheus/model/exemplar"
	"github.com/prometheus/prometheus/model/labels"
	"github.com/prometheus/prometheus/model/metadata"
	"github.com/prometheus/prometheus/model/timestamp"
	"github.com/prometheus/prometheus/storage"
	"github.com/prometheus/prometheus/storage/remote"
	"github.com/prometheus/prometheus/tsdb"
	"github.com/prometheus/prometheus/tsdb/chunks"
	tsdb_errors "github.com/prometheus/prometheus/tsdb/errors"
	"github.com/prometheus/prometheus/tsdb/record"
	"github.com/prometheus/prometheus/tsdb/tsdbutil"
	"github.com/prometheus/prometheus/tsdb/wal"
)

var ErrUnsupported = errors.New("unsupported operation with WAL-only storage")

// Default values for options.
var (
	DefaultTruncateFrequency = 2 * time.Hour
	DefaultMinWALTime        = int64(5 * time.Minute / time.Millisecond)
	DefaultMaxWALTime        = int64(4 * time.Hour / time.Millisecond)
)

// Options of the WAL storage.
type Options struct {
	// Segments (wal files) max size.
	// WALSegmentSize <= 0, segment size is default size.
	// WALSegmentSize > 0, segment size is WALSegmentSize.
	WALSegmentSize int

	// WALCompression will turn on Snappy compression for records on the WAL.
	WALCompression bool

	// StripeSize is the size (power of 2) in entries of the series hash map. Reducing the size will save memory but impact performance.
	StripeSize int

	// TruncateFrequency determines how frequently to truncate data from the WAL.
	TruncateFrequency time.Duration

	// Shortest and longest amount of time data can exist in the WAL before being
	// deleted.
	MinWALTime, MaxWALTime int64

	// NoLockfile disables creation and consideration of a lock file.
	NoLockfile bool
}

// DefaultOptions used for the WAL storage. They are sane for setups using
// millisecond-precision timestamps.
func DefaultOptions() *Options {
	return &Options{
		WALSegmentSize:    wal.DefaultSegmentSize,
		WALCompression:    false,
		StripeSize:        tsdb.DefaultStripeSize,
		TruncateFrequency: DefaultTruncateFrequency,
		MinWALTime:        DefaultMinWALTime,
		MaxWALTime:        DefaultMaxWALTime,
		NoLockfile:        false,
	}
}

type dbMetrics struct {
	r prometheus.Registerer

	numActiveSeries             prometheus.Gauge
	numWALSeriesPendingDeletion prometheus.Gauge
	totalAppendedSamples        prometheus.Counter
	totalAppendedExemplars      prometheus.Counter
	totalOutOfOrderSamples      prometheus.Counter
	walTruncateDuration         prometheus.Summary
	walCorruptionsTotal         prometheus.Counter
	walTotalReplayDuration      prometheus.Gauge
	checkpointDeleteFail        prometheus.Counter
	checkpointDeleteTotal       prometheus.Counter
	checkpointCreationFail      prometheus.Counter
	checkpointCreationTotal     prometheus.Counter
}

func newDBMetrics(r prometheus.Registerer) *dbMetrics {
	m := dbMetrics{r: r}
	m.numActiveSeries = prometheus.NewGauge(prometheus.GaugeOpts{
		Name: "prometheus_agent_active_series",
		Help: "Number of active series being tracked by the WAL storage",
	})

	m.numWALSeriesPendingDeletion = prometheus.NewGauge(prometheus.GaugeOpts{
		Name: "prometheus_agent_deleted_series",
		Help: "Number of series pending deletion from the WAL",
	})

	m.totalAppendedSamples = prometheus.NewCounter(prometheus.CounterOpts{
		Name: "prometheus_agent_samples_appended_total",
		Help: "Total number of samples appended to the storage",
	})

	m.totalAppendedExemplars = prometheus.NewCounter(prometheus.CounterOpts{
		Name: "prometheus_agent_exemplars_appended_total",
		Help: "Total number of exemplars appended to the storage",
	})

	m.totalOutOfOrderSamples = prometheus.NewCounter(prometheus.CounterOpts{
		Name: "prometheus_agent_out_of_order_samples_total",
		Help: "Total number of out of order samples ingestion failed attempts.",
	})

	m.walTruncateDuration = prometheus.NewSummary(prometheus.SummaryOpts{
		Name: "prometheus_agent_truncate_duration_seconds",
		Help: "Duration of WAL truncation.",
	})

	m.walCorruptionsTotal = prometheus.NewCounter(prometheus.CounterOpts{
		Name: "prometheus_agent_corruptions_total",
		Help: "Total number of WAL corruptions.",
	})

	m.walTotalReplayDuration = prometheus.NewGauge(prometheus.GaugeOpts{
		Name: "prometheus_agent_data_replay_duration_seconds",
		Help: "Time taken to replay the data on disk.",
	})

	m.checkpointDeleteFail = prometheus.NewCounter(prometheus.CounterOpts{
		Name: "prometheus_agent_checkpoint_deletions_failed_total",
		Help: "Total number of checkpoint deletions that failed.",
	})

	m.checkpointDeleteTotal = prometheus.NewCounter(prometheus.CounterOpts{
		Name: "prometheus_agent_checkpoint_deletions_total",
		Help: "Total number of checkpoint deletions attempted.",
	})

	m.checkpointCreationFail = prometheus.NewCounter(prometheus.CounterOpts{
		Name: "prometheus_agent_checkpoint_creations_failed_total",
		Help: "Total number of checkpoint creations that failed.",
	})

	m.checkpointCreationTotal = prometheus.NewCounter(prometheus.CounterOpts{
		Name: "prometheus_agent_checkpoint_creations_total",
		Help: "Total number of checkpoint creations attempted.",
	})

	if r != nil {
		r.MustRegister(
			m.numActiveSeries,
			m.numWALSeriesPendingDeletion,
			m.totalAppendedSamples,
			m.totalAppendedExemplars,
			m.totalOutOfOrderSamples,
			m.walTruncateDuration,
			m.walCorruptionsTotal,
			m.walTotalReplayDuration,
			m.checkpointDeleteFail,
			m.checkpointDeleteTotal,
			m.checkpointCreationFail,
			m.checkpointCreationTotal,
		)
	}

	return &m
}

func (m *dbMetrics) Unregister() {
	if m.r == nil {
		return
	}
	cs := []prometheus.Collector{
		m.numActiveSeries,
		m.numWALSeriesPendingDeletion,
		m.totalAppendedSamples,
		m.totalAppendedExemplars,
		m.totalOutOfOrderSamples,
		m.walTruncateDuration,
		m.walCorruptionsTotal,
		m.walTotalReplayDuration,
		m.checkpointDeleteFail,
		m.checkpointDeleteTotal,
		m.checkpointCreationFail,
		m.checkpointCreationTotal,
	}
	for _, c := range cs {
		m.r.Unregister(c)
	}
}

// DB represents a WAL-only storage. It implements storage.DB.
type DB struct {
	mtx    sync.RWMutex
	logger log.Logger
	opts   *Options
	rs     *remote.Storage

	wal    *wal.WAL
	locker *tsdbutil.DirLocker

	appenderPool sync.Pool
	bufPool      sync.Pool

	nextRef *atomic.Uint64
	series  *stripeSeries
	// deleted is a map of (ref IDs that should be deleted from WAL) to (the WAL segment they
	// must be kept around to).
	deleted map[chunks.HeadSeriesRef]int

	donec chan struct{}
	stopc chan struct{}

	metrics *dbMetrics
}

// Open returns a new agent.DB in the given directory.
func Open(l log.Logger, reg prometheus.Registerer, rs *remote.Storage, dir string, opts *Options) (*DB, error) {
	opts = validateOptions(opts)

	locker, err := tsdbutil.NewDirLocker(dir, "agent", l, reg)
	if err != nil {
		return nil, err
	}
	if !opts.NoLockfile {
		if err := locker.Lock(); err != nil {
			return nil, err
		}
	}

	// remote_write expects WAL to be stored in a "wal" subdirectory of the main storage.
	dir = filepath.Join(dir, "wal")

	w, err := wal.NewSize(l, reg, dir, opts.WALSegmentSize, opts.WALCompression)
	if err != nil {
		return nil, errors.Wrap(err, "creating WAL")
	}

	db := &DB{
		logger: l,
		opts:   opts,
		rs:     rs,

		wal:    w,
		locker: locker,

		nextRef: atomic.NewUint64(0),
		series:  newStripeSeries(opts.StripeSize),
		deleted: make(map[chunks.HeadSeriesRef]int),

		donec: make(chan struct{}),
		stopc: make(chan struct{}),

		metrics: newDBMetrics(reg),
	}

	db.bufPool.New = func() interface{} {
		return make([]byte, 0, 1024)
	}

	db.appenderPool.New = func() interface{} {
		return &appender{
			DB:               db,
			pendingSeries:    make([]record.RefSeries, 0, 100),
			pendingSamples:   make([]record.RefSample, 0, 100),
			pendingExamplars: make([]record.RefExemplar, 0, 10),
		}
	}

	if err := db.replayWAL(); err != nil {
		level.Warn(db.logger).Log("msg", "encountered WAL read error, attempting repair", "err", err)
		if err := w.Repair(err); err != nil {
			return nil, errors.Wrap(err, "repair corrupted WAL")
		}
	}

	go db.run()
	return db, nil
}

func validateOptions(opts *Options) *Options {
	if opts == nil {
		opts = DefaultOptions()
	}
	if opts.WALSegmentSize <= 0 {
		opts.WALSegmentSize = wal.DefaultSegmentSize
	}

	// Revert Stripesize to DefaultStripsize if Stripsize is either 0 or not a power of 2.
	if opts.StripeSize <= 0 || ((opts.StripeSize & (opts.StripeSize - 1)) != 0) {
		opts.StripeSize = tsdb.DefaultStripeSize
	}
	if opts.TruncateFrequency <= 0 {
		opts.TruncateFrequency = DefaultTruncateFrequency
	}
	if opts.MinWALTime <= 0 {
		opts.MinWALTime = DefaultMinWALTime
	}
	if opts.MaxWALTime <= 0 {
		opts.MaxWALTime = DefaultMaxWALTime
	}
	if opts.MinWALTime > opts.MaxWALTime {
		opts.MaxWALTime = opts.MinWALTime
	}

	if t := int64(opts.TruncateFrequency / time.Millisecond); opts.MaxWALTime < t {
		opts.MaxWALTime = t
	}
	return opts
}

func (db *DB) replayWAL() error {
	level.Info(db.logger).Log("msg", "replaying WAL, this may take a while", "dir", db.wal.Dir())
	start := time.Now()

	dir, startFrom, err := wal.LastCheckpoint(db.wal.Dir())
	if err != nil && err != record.ErrNotFound {
		return errors.Wrap(err, "find last checkpoint")
	}

	multiRef := map[chunks.HeadSeriesRef]chunks.HeadSeriesRef{}

	if err == nil {
		sr, err := wal.NewSegmentsReader(dir)
		if err != nil {
			return errors.Wrap(err, "open checkpoint")
		}
		defer func() {
			if err := sr.Close(); err != nil {
				level.Warn(db.logger).Log("msg", "error while closing the wal segments reader", "err", err)
			}
		}()

		// A corrupted checkpoint is a hard error for now and requires user
		// intervention. There's likely little data that can be recovered anyway.
		if err := db.loadWAL(wal.NewReader(sr), multiRef); err != nil {
			return errors.Wrap(err, "backfill checkpoint")
		}
		startFrom++
		level.Info(db.logger).Log("msg", "WAL checkpoint loaded")
	}

	// Find the last segment.
	_, last, err := wal.Segments(db.wal.Dir())
	if err != nil {
		return errors.Wrap(err, "finding WAL segments")
	}

	// Backfil segments from the most recent checkpoint onwards.
	for i := startFrom; i <= last; i++ {
		seg, err := wal.OpenReadSegment(wal.SegmentName(db.wal.Dir(), i))
		if err != nil {
			return errors.Wrap(err, fmt.Sprintf("open WAL segment: %d", i))
		}

		sr := wal.NewSegmentBufReader(seg)
		err = db.loadWAL(wal.NewReader(sr), multiRef)
		if err := sr.Close(); err != nil {
			level.Warn(db.logger).Log("msg", "error while closing the wal segments reader", "err", err)
		}
		if err != nil {
			return err
		}
		level.Info(db.logger).Log("msg", "WAL segment loaded", "segment", i, "maxSegment", last)
	}

	walReplayDuration := time.Since(start)
	db.metrics.walTotalReplayDuration.Set(walReplayDuration.Seconds())

	return nil
}

func (db *DB) loadWAL(r *wal.Reader, multiRef map[chunks.HeadSeriesRef]chunks.HeadSeriesRef) (err error) {
	var (
		dec     record.Decoder
		lastRef = chunks.HeadSeriesRef(db.nextRef.Load())

		decoded    = make(chan interface{}, 10)
		errCh      = make(chan error, 1)
		seriesPool = sync.Pool{
			New: func() interface{} {
				return []record.RefSeries{}
			},
		}
		samplesPool = sync.Pool{
			New: func() interface{} {
				return []record.RefSample{}
			},
		}
	)

	go func() {
		defer close(decoded)
		var err error
		for r.Next() {
			rec := r.Record()
			switch dec.Type(rec) {
			case record.Series:
				series := seriesPool.Get().([]record.RefSeries)[:0]
				series, err = dec.Series(rec, series)
				if err != nil {
					errCh <- &wal.CorruptionErr{
						Err:     errors.Wrap(err, "decode series"),
						Segment: r.Segment(),
						Offset:  r.Offset(),
					}
					return
				}
				decoded <- series
			case record.Samples:
				samples := samplesPool.Get().([]record.RefSample)[:0]
				samples, err = dec.Samples(rec, samples)
				if err != nil {
					errCh <- &wal.CorruptionErr{
						Err:     errors.Wrap(err, "decode samples"),
						Segment: r.Segment(),
						Offset:  r.Offset(),
					}
					return
				}
				decoded <- samples
			case record.Tombstones, record.Exemplars:
				// We don't care about tombstones or exemplars during replay.
				// TODO: If decide to decode exemplars, we should make sure to prepopulate
				// stripeSeries.exemplars in the next block by using setLatestExemplar.
				continue
			default:
				errCh <- &wal.CorruptionErr{
					Err:     errors.Errorf("invalid record type %v", dec.Type(rec)),
					Segment: r.Segment(),
					Offset:  r.Offset(),
				}
			}
		}
	}()

	var nonExistentSeriesRefs atomic.Uint64

	for d := range decoded {
		switch v := d.(type) {
		case []record.RefSeries:
			for _, entry := range v {
				// If this is a new series, create it in memory. If we never read in a
				// sample for this series, its timestamp will remain at 0 and it will
				// be deleted at the next GC.
				if db.series.GetByID(entry.Ref) == nil {
					series := &memSeries{ref: entry.Ref, lset: entry.Labels, lastTs: 0}
					db.series.Set(entry.Labels.Hash(), series)
					multiRef[entry.Ref] = series.ref
					db.metrics.numActiveSeries.Inc()
					if entry.Ref > lastRef {
						lastRef = entry.Ref
					}
				}
			}

			//nolint:staticcheck
			seriesPool.Put(v)
		case []record.RefSample:
			for _, entry := range v {
				// Update the lastTs for the series based
				ref, ok := multiRef[entry.Ref]
				if !ok {
					nonExistentSeriesRefs.Inc()
					continue
				}
				series := db.series.GetByID(ref)
				if entry.T > series.lastTs {
					series.lastTs = entry.T
				}
			}

			//nolint:staticcheck
			samplesPool.Put(v)
		default:
			panic(fmt.Errorf("unexpected decoded type: %T", d))
		}
	}

	if v := nonExistentSeriesRefs.Load(); v > 0 {
		level.Warn(db.logger).Log("msg", "found sample referencing non-existing series", "skipped_series", v)
	}

	db.nextRef.Store(uint64(lastRef))

	select {
	case err := <-errCh:
		return err
	default:
		if r.Err() != nil {
			return errors.Wrap(r.Err(), "read records")
		}
		return nil
	}
}

func (db *DB) run() {
	defer close(db.donec)

Loop:
	for {
		select {
		case <-db.stopc:
			break Loop
		case <-time.After(db.opts.TruncateFrequency):
			// The timestamp ts is used to determine which series are not receiving
			// samples and may be deleted from the WAL. Their most recent append
			// timestamp is compared to ts, and if that timestamp is older then ts,
			// they are considered inactive and may be deleted.
			//
			// Subtracting a duration from ts will add a buffer for when series are
			// considered inactive and safe for deletion.
			ts := db.rs.LowestSentTimestamp() - db.opts.MinWALTime
			if ts < 0 {
				ts = 0
			}

			// Network issues can prevent the result of getRemoteWriteTimestamp from
			// changing. We don't want data in the WAL to grow forever, so we set a cap
			// on the maximum age data can be. If our ts is older than this cutoff point,
			// we'll shift it forward to start deleting very stale data.
			if maxTS := timestamp.FromTime(time.Now()) - db.opts.MaxWALTime; ts < maxTS {
				ts = maxTS
			}

			level.Debug(db.logger).Log("msg", "truncating the WAL", "ts", ts)
			if err := db.truncate(ts); err != nil {
				level.Warn(db.logger).Log("msg", "failed to truncate WAL", "err", err)
			}
		}
	}
}

func (db *DB) truncate(mint int64) error {
	db.mtx.RLock()
	defer db.mtx.RUnlock()

	start := time.Now()

	db.gc(mint)
	level.Info(db.logger).Log("msg", "series GC completed", "duration", time.Since(start))

	first, last, err := wal.Segments(db.wal.Dir())
	if err != nil {
		return errors.Wrap(err, "get segment range")
	}

	// Start a new segment so low ingestion volume instances don't have more WAL
	// than needed.
<<<<<<< HEAD
	_, err = db.wal.NextSegment()
	if err != nil {
=======
	if _, err := db.wal.NextSegment(); err != nil {
>>>>>>> 73d805cf
		return errors.Wrap(err, "next segment")
	}

	last-- // Never consider most recent segment for checkpoint
	if last < 0 {
		return nil // no segments yet
	}

	// The lower two-thirds of segments should contain mostly obsolete samples.
	// If we have less than two segments, it's not worth checkpointing yet.
	last = first + (last-first)*2/3
	if last <= first {
		return nil
	}

	keep := func(id chunks.HeadSeriesRef) bool {
		if db.series.GetByID(id) != nil {
			return true
		}

		seg, ok := db.deleted[id]
		return ok && seg >= first
	}

	db.metrics.checkpointCreationTotal.Inc()

	if _, err = wal.Checkpoint(db.logger, db.wal, first, last, keep, mint); err != nil {
		db.metrics.checkpointCreationFail.Inc()
		if _, ok := errors.Cause(err).(*wal.CorruptionErr); ok {
			db.metrics.walCorruptionsTotal.Inc()
		}
		return errors.Wrap(err, "create checkpoint")
	}
	if err := db.wal.Truncate(last + 1); err != nil {
		// If truncating fails, we'll just try it again at the next checkpoint.
		// Leftover segments will still just be ignored in the future if there's a
		// checkpoint that supersedes them.
		level.Error(db.logger).Log("msg", "truncating segments failed", "err", err)
	}

	// The checkpoint is written and segments before it are truncated, so we
	// no longer need to track deleted series that were being kept around.
	for ref, segment := range db.deleted {
		if segment < first {
			delete(db.deleted, ref)
		}
	}
	db.metrics.checkpointDeleteTotal.Inc()
	db.metrics.numWALSeriesPendingDeletion.Set(float64(len(db.deleted)))

	if err := wal.DeleteCheckpoints(db.wal.Dir(), last); err != nil {
		// Leftover old checkpoints do not cause problems down the line beyond
		// occupying disk space. They will just be ignored since a newer checkpoint
		// exists.
		level.Error(db.logger).Log("msg", "delete old checkpoints", "err", err)
		db.metrics.checkpointDeleteFail.Inc()
	}

	db.metrics.walTruncateDuration.Observe(time.Since(start).Seconds())

	level.Info(db.logger).Log("msg", "WAL checkpoint complete", "first", first, "last", last, "duration", time.Since(start))
	return nil
}

// gc marks ref IDs that have not received a sample since mint as deleted in
// s.deleted, along with the segment where they originally got deleted.
func (db *DB) gc(mint int64) {
	deleted := db.series.GC(mint)
	db.metrics.numActiveSeries.Sub(float64(len(deleted)))

	_, last, _ := wal.Segments(db.wal.Dir())

	// We want to keep series records for any newly deleted series
	// until we've passed the last recorded segment. This prevents
	// the WAL having samples for series records that no longer exist.
	for ref := range deleted {
		db.deleted[ref] = last
	}

	db.metrics.numWALSeriesPendingDeletion.Set(float64(len(db.deleted)))
}

// StartTime implements the Storage interface.
func (db *DB) StartTime() (int64, error) {
	return int64(model.Latest), nil
}

// Querier implements the Storage interface.
func (db *DB) Querier(ctx context.Context, mint, maxt int64) (storage.Querier, error) {
	return nil, ErrUnsupported
}

// ChunkQuerier implements the Storage interface.
func (db *DB) ChunkQuerier(ctx context.Context, mint, maxt int64) (storage.ChunkQuerier, error) {
	return nil, ErrUnsupported
}

// ExemplarQuerier implements the Storage interface.
func (db *DB) ExemplarQuerier(ctx context.Context) (storage.ExemplarQuerier, error) {
	return nil, ErrUnsupported
}

// Appender implements storage.Storage.
func (db *DB) Appender(_ context.Context) storage.Appender {
	return db.appenderPool.Get().(storage.Appender)
}

// Close implements the Storage interface.
func (db *DB) Close() error {
	db.mtx.Lock()
	defer db.mtx.Unlock()

	close(db.stopc)
	<-db.donec

	db.metrics.Unregister()

	return tsdb_errors.NewMulti(db.locker.Release(), db.wal.Close()).Err()
}

type appender struct {
	*DB

	pendingSeries    []record.RefSeries
	pendingSamples   []record.RefSample
	pendingExamplars []record.RefExemplar

	// Pointers to the series referenced by each element of pendingSamples.
	// Series lock is not held on elements.
	sampleSeries []*memSeries
}

func (a *appender) Append(ref storage.SeriesRef, l labels.Labels, t int64, v float64) (storage.SeriesRef, error) {
	// series references and chunk references are identical for agent mode.
	headRef := chunks.HeadSeriesRef(ref)

	series := a.series.GetByID(headRef)
	if series == nil {
		// Ensure no empty or duplicate labels have gotten through. This mirrors the
		// equivalent validation code in the TSDB's headAppender.
		l = l.WithoutEmpty()
		if len(l) == 0 {
			return 0, errors.Wrap(tsdb.ErrInvalidSample, "empty labelset")
		}

		if lbl, dup := l.HasDuplicateLabelNames(); dup {
			return 0, errors.Wrap(tsdb.ErrInvalidSample, fmt.Sprintf(`label name "%s" is not unique`, lbl))
		}

		var created bool
		series, created = a.getOrCreate(l)
		if created {
			a.pendingSeries = append(a.pendingSeries, record.RefSeries{
				Ref:    series.ref,
				Labels: l,
			})

			a.metrics.numActiveSeries.Inc()
		}
	}

	series.Lock()
	defer series.Unlock()

	if t < series.lastTs {
		a.metrics.totalOutOfOrderSamples.Inc()
		return 0, storage.ErrOutOfOrderSample
	}

	// NOTE: always modify pendingSamples and sampleSeries together
	a.pendingSamples = append(a.pendingSamples, record.RefSample{
		Ref: series.ref,
		T:   t,
		V:   v,
	})
	a.sampleSeries = append(a.sampleSeries, series)

	a.metrics.totalAppendedSamples.Inc()
	return storage.SeriesRef(series.ref), nil
}

func (a *appender) getOrCreate(l labels.Labels) (series *memSeries, created bool) {
	hash := l.Hash()

	series = a.series.GetByHash(hash, l)
	if series != nil {
		return series, false
	}

	ref := chunks.HeadSeriesRef(a.nextRef.Inc())
	series = &memSeries{ref: ref, lset: l, lastTs: math.MinInt64}
	a.series.Set(hash, series)
	return series, true
}

func (a *appender) AppendExemplar(ref storage.SeriesRef, l labels.Labels, e exemplar.Exemplar) (storage.SeriesRef, error) {
	// series references and chunk references are identical for agent mode.
	headRef := chunks.HeadSeriesRef(ref)

	s := a.series.GetByID(headRef)
	if s == nil {
		return 0, fmt.Errorf("unknown series ref when trying to add exemplar: %d", ref)
	}

	// Ensure no empty labels have gotten through.
	e.Labels = e.Labels.WithoutEmpty()

	if lbl, dup := e.Labels.HasDuplicateLabelNames(); dup {
		return 0, errors.Wrap(tsdb.ErrInvalidExemplar, fmt.Sprintf(`label name "%s" is not unique`, lbl))
	}

	// Exemplar label length does not include chars involved in text rendering such as quotes
	// equals sign, or commas. See definition of const ExemplarMaxLabelLength.
	labelSetLen := 0
	for _, l := range e.Labels {
		labelSetLen += utf8.RuneCountInString(l.Name)
		labelSetLen += utf8.RuneCountInString(l.Value)

		if labelSetLen > exemplar.ExemplarMaxLabelSetLength {
			return 0, storage.ErrExemplarLabelLength
		}
	}

	// Check for duplicate vs last stored exemplar for this series, and discard those.
	// Otherwise, record the current exemplar as the latest.
	// Prometheus' TSDB returns 0 when encountering duplicates, so we do the same here.
	prevExemplar := a.series.GetLatestExemplar(s.ref)
	if prevExemplar != nil && prevExemplar.Equals(e) {
		// Duplicate, don't return an error but don't accept the exemplar.
		return 0, nil
	}
	a.series.SetLatestExemplar(s.ref, &e)

	a.pendingExamplars = append(a.pendingExamplars, record.RefExemplar{
		Ref:    s.ref,
		T:      e.Ts,
		V:      e.Value,
		Labels: e.Labels,
	})

	a.metrics.totalAppendedExemplars.Inc()
	return storage.SeriesRef(s.ref), nil
}

func (a *appender) UpdateMetadata(ref storage.SeriesRef, l labels.Labels, m metadata.Metadata) (storage.SeriesRef, error) {
	// TODO: Wire metadata in the Agent's appender.
	return 0, nil
}

// Commit submits the collected samples and purges the batch.
func (a *appender) Commit() error {
	a.mtx.RLock()
	defer a.mtx.RUnlock()

	var encoder record.Encoder
	buf := a.bufPool.Get().([]byte)

	if len(a.pendingSeries) > 0 {
		buf = encoder.Series(a.pendingSeries, buf)
		if err := a.wal.Log(buf); err != nil {
			return err
		}
		buf = buf[:0]
	}

	if len(a.pendingSamples) > 0 {
		buf = encoder.Samples(a.pendingSamples, buf)
		if err := a.wal.Log(buf); err != nil {
			return err
		}
		buf = buf[:0]
	}

	if len(a.pendingExamplars) > 0 {
		buf = encoder.Exemplars(a.pendingExamplars, buf)
		if err := a.wal.Log(buf); err != nil {
			return err
		}
		buf = buf[:0]
	}

	var series *memSeries
	for i, s := range a.pendingSamples {
		series = a.sampleSeries[i]
		if !series.updateTimestamp(s.T) {
			a.metrics.totalOutOfOrderSamples.Inc()
		}
	}

	//nolint:staticcheck
	a.bufPool.Put(buf)
	return a.Rollback()
}

func (a *appender) Rollback() error {
	a.pendingSeries = a.pendingSeries[:0]
	a.pendingSamples = a.pendingSamples[:0]
	a.pendingExamplars = a.pendingExamplars[:0]
	a.sampleSeries = a.sampleSeries[:0]
	a.appenderPool.Put(a)
	return nil
}<|MERGE_RESOLUTION|>--- conflicted
+++ resolved
@@ -570,12 +570,7 @@
 
 	// Start a new segment so low ingestion volume instances don't have more WAL
 	// than needed.
-<<<<<<< HEAD
-	_, err = db.wal.NextSegment()
-	if err != nil {
-=======
 	if _, err := db.wal.NextSegment(); err != nil {
->>>>>>> 73d805cf
 		return errors.Wrap(err, "next segment")
 	}
 

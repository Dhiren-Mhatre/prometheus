--- conflicted
+++ resolved
@@ -252,11 +252,7 @@
 
 	// Create segments 1 to 7.
 	for i := 1; i <= 7; i++ {
-<<<<<<< HEAD
 		require.NoError(t, hrw.CutNewFile())
-=======
-		hrw.CutNewFile()
->>>>>>> 73d805cf
 		addChunk()
 	}
 	verifyFiles([]int{1, 2, 3, 4, 5, 6, 7})
@@ -550,7 +546,6 @@
 	return chunk
 }
 
-<<<<<<< HEAD
 func randomUnsupportedChunk(t *testing.T) chunkenc.Chunk {
 	chunk := newUnsupportedChunk()
 	len := rand.Int() % 120
@@ -562,8 +557,6 @@
 	return chunk
 }
 
-=======
->>>>>>> 73d805cf
 func createChunk(t *testing.T, idx int, hrw *ChunkDiskMapper) (seriesRef HeadSeriesRef, chunkRef ChunkDiskMapperRef, mint, maxt int64, chunk chunkenc.Chunk, isOOO bool) {
 	var err error
 	seriesRef = HeadSeriesRef(rand.Int63())
@@ -575,7 +568,6 @@
 		isOOO = true
 		chunk = &chunkenc.OOOXORChunk{XORChunk: chunk.(*chunkenc.XORChunk)}
 	}
-<<<<<<< HEAD
 	chunkRef = hrw.WriteChunk(seriesRef, mint, maxt, chunk, func(cbErr error) {
 		require.NoError(t, err)
 		close(awaitCb)
@@ -591,8 +583,6 @@
 	maxt = int64((idx + 1) * 1000)
 	chunk = randomUnsupportedChunk(t)
 	awaitCb := make(chan struct{})
-=======
->>>>>>> 73d805cf
 	chunkRef = hrw.WriteChunk(seriesRef, mint, maxt, chunk, func(cbErr error) {
 		require.NoError(t, err)
 		close(awaitCb)

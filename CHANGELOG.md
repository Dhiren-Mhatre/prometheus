# Changelog

<<<<<<< HEAD
## 2.39.2 / 2022-11-09

* [BUGFIX] TSDB: Fix alignment for atomic int64 for 32 bit architecture. #11547
=======
## 2.40.1 / 2022-11-09

* [BUGFIX] TSDB: Fix alignment for atomic int64 for 32 bit architecture. #11547
* [BUGFIX] Scrape: Fix accept headers. #11552

## 2.40.0 / 2022-11-08

This release introduces an experimental, native way of representing and storing histograms.

It can be enabled in Prometheus via `--enable-feature=native-histograms` to accept native histograms.
Enabling native histograms will also switch the preferred exposition format to protobuf.

To instrument your application with native histograms, use the `main` branch of `client_golang` (this will change for the final release when v1.14.0 of client_golang will be out), and set the `NativeHistogramBucketFactor` in your `HistogramOpts` (`1.1` is a good starting point).
Your existing histograms won't switch to native histograms until `NativeHistogramBucketFactor` is set.

* [FEATURE] Add **experimental** support for native histograms. Enable with the flag `--enable-feature=native-histograms`. #11447
* [FEATURE] SD: Add service discovery for OVHcloud. #10802
* [ENHANCEMENT] Kubernetes SD: Use protobuf encoding. #11353
* [ENHANCEMENT] TSDB: Use golang.org/x/exp/slices for improved sorting speed. #11054 #11318 #11380
* [ENHANCEMENT] Consul SD: Add enterprise admin partitions. Adds `__meta_consul_partition` label. Adds `partition` config in `consul_sd_config`. #11482
* [BUGFIX] API: Fix API error codes for `/api/v1/labels` and `/api/v1/series`. #11356 
>>>>>>> b1566f76

## 2.39.1 / 2022-10-07

* [BUGFIX] Rules: Fix notifier relabel changing the labels on active alerts. #11427

## 2.39.0 / 2022-10-05

* [FEATURE] **experimental** TSDB: Add support for ingesting out-of-order samples. This is configured via `out_of_order_time_window` field in the config file; check config file docs for more info. #11075
* [ENHANCEMENT] API: `/-/healthy` and `/-/ready` API calls now also respond to a `HEAD` request on top of existing `GET` support. #11160
* [ENHANCEMENT] PuppetDB SD: Add `__meta_puppetdb_query` label. #11238
* [ENHANCEMENT] AWS EC2 SD: Add `__meta_ec2_region` label. #11326
* [ENHANCEMENT] AWS Lightsail SD: Add `__meta_lightsail_region` label. #11326
* [ENHANCEMENT] Scrape: Optimise relabeling by re-using memory. #11147
* [ENHANCEMENT] TSDB: Improve WAL replay timings. #10973 #11307 #11319
* [ENHANCEMENT] TSDB: Optimise memory by not storing unnecessary data in the memory. #11280 #11288 #11296
* [ENHANCEMENT] TSDB: Allow overlapping blocks by default. `--storage.tsdb.allow-overlapping-blocks` now has no effect. #11331
* [ENHANCEMENT] UI: Click to copy label-value pair from query result to clipboard. #11229
* [BUGFIX] TSDB: Turn off isolation for Head compaction to fix a memory leak. #11317
* [BUGFIX] TSDB: Fix 'invalid magic number 0' error on Prometheus startup. #11338
* [BUGFIX] PromQL: Properly close file descriptor when logging unfinished queries. #11148
* [BUGFIX] Agent: Fix validation of flag options and prevent WAL from growing more than desired. #9876

## 2.38.0 / 2022-08-16

* [FEATURE]: Web: Add a `/api/v1/format_query` HTTP API endpoint that allows pretty-formatting PromQL expressions. #11036 #10544 #11005
* [FEATURE]: UI: Add support for formatting PromQL expressions in the UI. #11039
* [FEATURE]: DNS SD: Support MX records for discovering targets. #10099
* [FEATURE]: Templates: Add `toTime()` template function that allows converting sample timestamps to Go `time.Time` values. #10993
* [ENHANCEMENT]: Kubernetes SD: Add `__meta_kubernetes_service_port_number` meta label indicating the service port number. #11002 #11053
* [ENHANCEMENT]: Kubernetes SD: Add `__meta_kubernetes_pod_container_image` meta label indicating the container image. #11034 #11146
* [ENHANCEMENT]: PromQL: When a query panics, also log the query itself alongside the panic message. #10995
* [ENHANCEMENT]: UI: Tweak colors in the dark theme to improve the contrast ratio. #11068
* [ENHANCEMENT]: Web: Speed up calls to `/api/v1/rules` by avoiding locks and using atomic types instead. #10858
* [ENHANCEMENT]: Scrape: Add a `no-default-scrape-port` feature flag, which omits or removes any default HTTP (`:80`) or HTTPS (`:443`) ports in the target's scrape address. #9523
* [BUGFIX]: TSDB: In the WAL watcher metrics, expose the `type="exemplar"` label instead of `type="unknown"` for exemplar records. #11008
* [BUGFIX]: TSDB: Fix race condition around allocating series IDs during chunk snapshot loading. #11099

## 2.37.0 / 2022-07-14

This release is a LTS (Long-Term Support) release of Prometheus and will
receive security, documentation and bugfix patches for at least 6 months.
Please read more about our LTS release cycle at
<https://prometheus.io/docs/introduction/release-cycle/>.

Following data loss by users due to lack of unified buffer cache in OpenBSD, we
will no longer release Prometheus upstream for OpenBSD until a proper solution is
found. #8799

* [FEATURE] Nomad SD: New service discovery for Nomad built-in service discovery. #10915
* [ENHANCEMENT] Kubernetes SD: Allow attaching node labels for endpoint role. #10759
* [ENHANCEMENT] PromQL: Optimise creation of signature with/without labels. #10667
* [ENHANCEMENT] TSDB: Memory optimizations. #10873 #10874
* [ENHANCEMENT] TSDB: Reduce sleep time when reading WAL. #10859 #10878
* [ENHANCEMENT] OAuth2: Add appropriate timeouts and User-Agent header. #11020
* [BUGFIX] Alerting: Fix Alertmanager targets not being updated when alerts were queued. #10948
* [BUGFIX] Hetzner SD: Make authentication files relative to Prometheus config file. #10813
* [BUGFIX] Promtool: Fix `promtool check config` not erroring properly on failures. #10952
* [BUGFIX] Scrape: Keep relabeled scrape interval and timeout on reloads. #10916
* [BUGFIX] TSDB: Don't increment `prometheus_tsdb_compactions_failed_total` when context is canceled. #10772
* [BUGFIX] TSDB: Fix panic if series is not found when deleting series. #10907
* [BUGFIX] TSDB: Increase `prometheus_tsdb_mmap_chunk_corruptions_total` on out of sequence errors. #10406
* [BUGFIX] Uyuni SD: Make authentication files relative to Prometheus configuration file and fix default configuration values. #10813

## 2.36.2 / 2022-06-20

* [BUGFIX] Fix serving of static assets like fonts and favicon. #10888

## 2.36.1 / 2022-06-09

* [BUGFIX] promtool: Add --lint-fatal option. #10840

## 2.36.0 / 2022-05-30

* [FEATURE] Add lowercase and uppercase relabel action. #10641
* [FEATURE] SD: Add IONOS Cloud integration. #10514
* [FEATURE] SD: Add Vultr integration. #10714
* [FEATURE] SD: Add Linode SD failure count metric. #10673
* [FEATURE] Add prometheus_ready metric. #10682
* [ENHANCEMENT] Add stripDomain to template function. #10475
* [ENHANCEMENT] UI: Enable active search through dropped targets. #10668
* [ENHANCEMENT] promtool: support matchers when querying label values. #10727
* [ENHANCEMENT] Add agent mode identifier. #9638
* [BUGFIX] Changing TotalQueryableSamples from int to int64. #10549
* [BUGFIX] tsdb/agent: Ignore duplicate exemplars. #10595
* [BUGFIX] TSDB: Fix chunk overflow appending samples at a variable rate. #10607
* [BUGFIX] Stop rule manager before TSDB is stopped. #10680

## 2.35.0 / 2022-04-21

This Prometheus release is built with go1.18, which contains two noticeable changes related to TLS:

1. [TLS 1.0 and 1.1 disabled by default client-side](https://go.dev/doc/go1.18#tls10).
Prometheus users can override this with the `min_version` parameter of [tls_config](https://prometheus.io/docs/prometheus/latest/configuration/configuration/#tls_config).
2. [Certificates signed with the SHA-1 hash function are rejected](https://go.dev/doc/go1.18#sha1). This doesn't apply to self-signed root certificates.

* [CHANGE] TSDB: Delete `*.tmp` WAL files when Prometheus starts. #10317
* [CHANGE] promtool: Add new flag `--lint` (enabled by default) for the commands `check rules` and `check config`, resulting in a new exit code (`3`) for linter errors. #10435
* [FEATURE] Support for automatically setting the variable `GOMAXPROCS` to the container CPU limit. Enable with the flag `--enable-feature=auto-gomaxprocs`. #10498
* [FEATURE] PromQL: Extend statistics with total and peak number of samples in a query. Additionally, per-step statistics are available with  --enable-feature=promql-per-step-stats and using `stats=all` in the query API.
Enable with the flag `--enable-feature=per-step-stats`. #10369
* [ENHANCEMENT] Prometheus is built with Go 1.18. #10501
* [ENHANCEMENT] TSDB: more efficient sorting of postings read from WAL at startup. #10500
* [ENHANCEMENT] Azure SD: Add metric to track Azure SD failures. #10476
* [ENHANCEMENT] Azure SD: Add an optional `resource_group` configuration. #10365
* [ENHANCEMENT] Kubernetes SD: Support `discovery.k8s.io/v1` `EndpointSlice` (previously only `discovery.k8s.io/v1beta1` `EndpointSlice` was supported). #9570
* [ENHANCEMENT] Kubernetes SD: Allow attaching node metadata to discovered pods. #10080
* [ENHANCEMENT] OAuth2: Support for using a proxy URL to fetch OAuth2 tokens. #10492
* [ENHANCEMENT] Configuration: Add the ability to disable HTTP2. #10492
* [ENHANCEMENT] Config: Support overriding minimum TLS version. #10610
* [BUGFIX] Kubernetes SD: Explicitly include gcp auth from k8s.io. #10516
* [BUGFIX] Fix OpenMetrics parser to sort uppercase labels correctly. #10510
* [BUGFIX] UI: Fix scrape interval and duration tooltip not showing on target page. #10545
* [BUGFIX] Tracing/GRPC: Set TLS credentials only when insecure is false. #10592
* [BUGFIX] Agent: Fix ID collision when loading a WAL with multiple segments. #10587
* [BUGFIX] Remote-write: Fix a deadlock between Batch and flushing the queue. #10608

## 2.34.0 / 2022-03-15

* [CHANGE] UI: Classic UI removed. #10208
* [CHANGE] Tracing: Migrate from Jaeger to OpenTelemetry based tracing. #9724, #10203, #10276
* [ENHANCEMENT] TSDB: Disable the chunk write queue by default and allow configuration with the experimental flag `--storage.tsdb.head-chunks-write-queue-size`. #10425
* [ENHANCEMENT] HTTP SD: Add a failure counter. #10372
* [ENHANCEMENT] Azure SD: Set Prometheus User-Agent on requests. #10209
* [ENHANCEMENT] Uyuni SD: Reduce the number of logins to Uyuni. #10072
* [ENHANCEMENT] Scrape: Log when an invalid media type is encountered during a scrape. #10186
* [ENHANCEMENT] Scrape: Accept application/openmetrics-text;version=1.0.0 in addition to version=0.0.1. #9431
* [ENHANCEMENT] Remote-read: Add an option to not use external labels as selectors for remote read. #10254
* [ENHANCEMENT] UI: Optimize the alerts page and add a search bar. #10142
* [ENHANCEMENT] UI: Improve graph colors that were hard to see. #10179
* [ENHANCEMENT] Config: Allow escaping of `$` with `$$` when using environment variables with external labels. #10129
* [BUGFIX] PromQL: Properly return an error from histogram_quantile when metrics have the same labelset. #10140
* [BUGFIX] UI: Fix bug that sets the range input to the resolution. #10227
* [BUGFIX] TSDB: Fix a query panic when `memory-snapshot-on-shutdown` is enabled. #10348
* [BUGFIX] Parser: Specify type in metadata parser errors. #10269
* [BUGFIX] Scrape: Fix label limit changes not applying. #10370

## 2.33.5 / 2022-03-08

The binaries published with this release are built with Go1.17.8 to avoid [CVE-2022-24921](https://cve.mitre.org/cgi-bin/cvename.cgi?name=CVE-2022-24921).

* [BUGFIX] Remote-write: Fix deadlock between adding to queue and getting batch. #10395

## 2.33.4 / 2022-02-22

* [BUGFIX] TSDB: Fix panic when m-mapping head chunks onto the disk. #10316

## 2.33.3 / 2022-02-11

* [BUGFIX] Azure SD: Fix a regression when public IP Address isn't set. #10289

## 2.33.2 / 2022-02-11

* [BUGFIX] Azure SD: Fix panic when public IP Address isn't set. #10280
* [BUGFIX] Remote-write: Fix deadlock when stopping a shard. #10279

## 2.33.1 / 2022-02-02

* [BUGFIX] SD: Fix _no such file or directory_ in K8s SD when not running inside K8s. #10235

## 2.33.0 / 2022-01-29

* [CHANGE] PromQL: Promote negative offset and `@` modifer to stable features. #10121
* [CHANGE] Web: Promote remote-write-receiver to stable. #10119
* [FEATURE] Config: Add `stripPort` template function. #10002
* [FEATURE] Promtool: Add cardinality analysis to `check metrics`, enabled by flag `--extended`. #10045
* [FEATURE] SD: Enable target discovery in own K8s namespace. #9881
* [FEATURE] SD: Add provider ID label in K8s SD. #9603
* [FEATURE] Web: Add limit field to the rules API. #10152
* [ENHANCEMENT] Remote-write: Avoid allocations by buffering concrete structs instead of interfaces. #9934
* [ENHANCEMENT] Remote-write: Log time series details for out-of-order samples in remote write receiver. #9894
* [ENHANCEMENT] Remote-write: Shard up more when backlogged. #9274
* [ENHANCEMENT] TSDB: Use simpler map key to improve exemplar ingest performance. #10111
* [ENHANCEMENT] TSDB: Avoid allocations when popping from the intersected postings heap. #10092
* [ENHANCEMENT] TSDB: Make chunk writing non-blocking, avoiding latency spikes in remote-write. #10051
* [ENHANCEMENT] TSDB: Improve label matching performance. #9907
* [ENHANCEMENT] UI: Optimize the service discovery page and add a search bar. #10131
* [ENHANCEMENT] UI: Optimize the target page and add a search bar. #10103
* [BUGFIX] Promtool: Make exit codes more consistent. #9861
* [BUGFIX] Promtool: Fix flakiness of rule testing. #8818
* [BUGFIX] Remote-write: Update `prometheus_remote_storage_queue_highest_sent_timestamp_seconds` metric when write irrecoverably fails. #10102
* [BUGFIX] Storage: Avoid panic in `BufferedSeriesIterator`. #9945
* [BUGFIX] TSDB: CompactBlockMetas should produce correct mint/maxt for overlapping blocks. #10108
* [BUGFIX] TSDB: Fix logging of exemplar storage size. #9938
* [BUGFIX] UI: Fix overlapping click targets for the alert state checkboxes. #10136
* [BUGFIX] UI: Fix _Unhealthy_ filter on target page to actually display only _Unhealthy_ targets. #10103
* [BUGFIX] UI: Fix autocompletion when expression is empty. #10053
* [BUGFIX] TSDB: Fix deadlock from simultaneous GC and write. #10166

## 2.32.1 / 2021-12-17

* [BUGFIX] Scrape: Fix reporting metrics when sample limit is reached during the report. #9996
* [BUGFIX] Scrape: Ensure that scrape interval and scrape timeout are always set. #10023
* [BUGFIX] TSDB: Expose and fix bug in iterators' `Seek()` method. #10030

## 2.32.0 / 2021-12-09

This release introduces the Prometheus Agent, a new mode of operation for
Prometheus optimized for remote-write only scenarios. In this mode, Prometheus
does not generate blocks on the local filesystem and is not queryable locally.
Enable with `--enable-feature=agent`.

Learn more about the Prometheus Agent in our [blog post](https://prometheus.io/blog/2021/11/16/agent/).

* [CHANGE] Remote-write: Change default max retry time from 100ms to 5 seconds. #9634
* [FEATURE] Agent: New mode of operation optimized for remote-write only scenarios, without local storage. Enable with `--enable-feature=agent`. #8785 #9851 #9664 #9939 #9941 #9943
* [FEATURE] Promtool: Add `promtool check service-discovery` command. #8970
* [FEATURE] UI: Add search in metrics dropdown. #9629
* [FEATURE] Templates: Add parseDuration to template functions. #8817
* [ENHANCEMENT] Promtool: Improve test output. #8064
* [ENHANCEMENT] PromQL: Use kahan summation for better numerical stability. #9588
* [ENHANCEMENT] Remote-write: Reuse memory for marshalling. #9412
* [ENHANCEMENT] Scrape: Add `scrape_body_size_bytes` scrape metric behind the `--enable-feature=extra-scrape-metrics` flag. #9569
* [ENHANCEMENT] TSDB: Add windows arm64 support. #9703
* [ENHANCEMENT] TSDB: Optimize query by skipping unneeded sorting in TSDB. #9673
* [ENHANCEMENT] Templates: Support int and uint as datatypes for template formatting. #9680
* [ENHANCEMENT] UI: Prefer `rate` over `rad`, `delta` over `deg`, and `count` over `cos` in autocomplete. #9688
* [ENHANCEMENT] Linode SD: Tune API request page sizes. #9779
* [BUGFIX] TSDB: Add more size checks when writing individual sections in the index. #9710
* [BUGFIX] PromQL: Make `deriv()` return zero values for constant series. #9728
* [BUGFIX] TSDB: Fix panic when checkpoint directory is empty. #9687
* [BUGFIX] TSDB: Fix panic, out of order chunks, and race warning during WAL replay. #9856
* [BUGFIX] UI: Correctly render links for targets with IPv6 addresses that contain a Zone ID. #9853
* [BUGFIX] Promtool: Fix checking of `authorization.credentials_file` and `bearer_token_file` fields. #9883
* [BUGFIX] Uyuni SD: Fix null pointer exception during initialization. #9924 #9950
* [BUGFIX] TSDB: Fix queries after a failed snapshot replay. #9980

## 2.31.2 / 2021-12-09

* [BUGFIX] TSDB: Fix queries after a failed snapshot replay. #9980

## 2.31.1 / 2021-11-05

* [BUGFIX] SD: Fix a panic when the experimental discovery manager receives
  targets during a reload. #9656

## 2.31.0 / 2021-11-02

* [CHANGE] UI: Remove standard PromQL editor in favour of the codemirror-based editor. #9452
* [FEATURE] PromQL: Add trigonometric functions and `atan2` binary operator. #9239 #9248 #9515
* [FEATURE] Remote: Add support for exemplar in the remote write receiver endpoint. #9319 #9414
* [FEATURE] SD: Add PuppetDB service discovery. #8883
* [FEATURE] SD: Add Uyuni service discovery. #8190
* [FEATURE] Web: Add support for security-related HTTP headers. #9546
* [ENHANCEMENT] Azure SD: Add `proxy_url`, `follow_redirects`, `tls_config`. #9267
* [ENHANCEMENT] Backfill: Add `--max-block-duration` in `promtool create-blocks-from rules`. #9511
* [ENHANCEMENT] Config: Print human-readable sizes with unit instead of raw numbers. #9361
* [ENHANCEMENT] HTTP: Re-enable HTTP/2. #9398
* [ENHANCEMENT] Kubernetes SD: Warn user if number of endpoints exceeds limit. #9467
* [ENHANCEMENT] OAuth2: Add TLS configuration to token requests. #9550
* [ENHANCEMENT] PromQL: Several optimizations. #9365 #9360 #9362 #9552
* [ENHANCEMENT] PromQL: Make aggregations deterministic in instant queries. #9459
* [ENHANCEMENT] Rules: Add the ability to limit number of alerts or series. #9260 #9541
* [ENHANCEMENT] SD: Experimental discovery manager to avoid restarts upon reload. Disabled by default, enable with flag `--enable-feature=new-service-discovery-manager`. #9349 #9537
* [ENHANCEMENT] UI: Debounce timerange setting changes. #9359
* [BUGFIX] Backfill: Apply rule labels after query labels. #9421
* [BUGFIX] Scrape: Resolve conflicts between multiple exported label prefixes. #9479 #9518
* [BUGFIX] Scrape: Restart scrape loops when `__scrape_interval__` is changed. #9551
* [BUGFIX] TSDB: Fix memory leak in samples deletion. #9151
* [BUGFIX] UI: Use consistent margin-bottom for all alert kinds. #9318

## 2.30.4 / 2021-12-09

* [BUGFIX] TSDB: Fix queries after a failed snapshot replay. #9980

## 2.30.3 / 2021-10-05

* [BUGFIX] TSDB: Fix panic on failed snapshot replay. #9438
* [BUGFIX] TSDB: Don't fail snapshot replay with exemplar storage disabled when the snapshot contains exemplars. #9438

## 2.30.2 / 2021-10-01

* [BUGFIX] TSDB: Don't error on overlapping m-mapped chunks during WAL replay. #9381

## 2.30.1 / 2021-09-28

* [ENHANCEMENT] Remote Write: Redact remote write URL when used for metric label. #9383
* [ENHANCEMENT] UI: Redact remote write URL and proxy URL passwords in the `/config` page. #9408
* [BUGFIX] promtool rules backfill: Prevent creation of data before the start time. #9339
* [BUGFIX] promtool rules backfill: Do not query after the end time. #9340
* [BUGFIX] Azure SD: Fix panic when no computername is set. #9387

## 2.30.0 / 2021-09-14

* [FEATURE] **experimental** TSDB: Snapshot in-memory chunks on shutdown for faster restarts. Behind `--enable-feature=memory-snapshot-on-shutdown` flag. #7229
* [FEATURE] **experimental** Scrape: Configure scrape interval and scrape timeout via relabeling using `__scrape_interval__` and `__scrape_timeout__` labels respectively. #8911
* [FEATURE] Scrape: Add `scrape_timeout_seconds` and `scrape_sample_limit` metric. Behind `--enable-feature=extra-scrape-metrics` flag to avoid additional cardinality by default. #9247 #9295
* [ENHANCEMENT] Scrape: Add `--scrape.timestamp-tolerance` flag to adjust scrape timestamp tolerance when enabled via `--scrape.adjust-timestamps`. #9283
* [ENHANCEMENT] Remote Write: Improve throughput when sending exemplars. #8921
* [ENHANCEMENT] TSDB: Optimise WAL loading by removing extra map and caching min-time #9160
* [ENHANCEMENT] promtool: Speed up checking for duplicate rules. #9262/#9306
* [ENHANCEMENT] Scrape: Reduce allocations when parsing the metrics. #9299
* [ENHANCEMENT] docker_sd: Support host network mode #9125
* [BUGFIX] Exemplars: Fix panic when resizing exemplar storage from 0 to a non-zero size. #9286
* [BUGFIX] TSDB: Correctly decrement `prometheus_tsdb_head_active_appenders` when the append has no samples. #9230
* [BUGFIX] promtool rules backfill: Return 1 if backfill was unsuccessful. #9303
* [BUGFIX] promtool rules backfill: Avoid creation of overlapping blocks. #9324
* [BUGFIX] config: Fix a panic when reloading configuration with a `null` relabel action. #9224

## 2.29.2 / 2021-08-27

* [BUGFIX] Fix Kubernetes SD failing to discover Ingress in Kubernetes v1.22. #9205
* [BUGFIX] Fix data race in loading write-ahead-log (WAL). #9259

## 2.29.1 / 2021-08-11

* [BUGFIX] tsdb: align atomically accessed int64 to prevent panic in 32-bit
  archs. #9192

## 2.29.0 / 2021-08-11

Note for macOS users: Due to [changes in the upcoming Go 1.17](https://tip.golang.org/doc/go1.17#darwin),
this is the last Prometheus release that supports macOS 10.12 Sierra.

* [CHANGE] Promote `--storage.tsdb.allow-overlapping-blocks` flag to stable. #9117
* [CHANGE] Promote `--storage.tsdb.retention.size` flag to stable. #9004
* [FEATURE] Add Kuma service discovery. #8844
* [FEATURE] Add `present_over_time` PromQL function. #9097
* [FEATURE] Allow configuring exemplar storage via file and make it reloadable. #8974
* [FEATURE] UI: Allow selecting time range with mouse drag. #8977
* [FEATURE] promtool: Add feature flags flag `--enable-feature`. #8958
* [FEATURE] promtool: Add file_sd file validation. #8950
* [ENHANCEMENT] Reduce blocking of outgoing remote write requests from series garbage collection. #9109
* [ENHANCEMENT] Improve write-ahead-log decoding performance. #9106
* [ENHANCEMENT] Improve append performance in TSDB by reducing mutexes usage. #9061
* [ENHANCEMENT] Allow configuring `max_samples_per_send` for remote write metadata. #8959
* [ENHANCEMENT] Add `__meta_gce_interface_ipv4_<name>` meta label to GCE discovery. #8978
* [ENHANCEMENT] Add `__meta_ec2_availability_zone_id` meta label to EC2 discovery. #8896
* [ENHANCEMENT] Add `__meta_azure_machine_computer_name` meta label to Azure discovery. #9112
* [ENHANCEMENT] Add `__meta_hetzner_hcloud_labelpresent_<labelname>` meta label to Hetzner discovery. #9028
* [ENHANCEMENT] promtool: Add compaction efficiency to `promtool tsdb analyze` reports. #8940
* [ENHANCEMENT] promtool: Allow configuring max block duration for backfilling via `--max-block-duration` flag. #8919
* [ENHANCEMENT] UI: Add sorting and filtering to flags page. #8988
* [ENHANCEMENT] UI: Improve alerts page rendering performance. #9005
* [BUGFIX] Log when total symbol size exceeds 2^32 bytes, causing compaction to fail, and skip compaction. #9104
* [BUGFIX] Fix incorrect `target_limit` reloading of zero value. #9120
* [BUGFIX] Fix head GC and pending readers race condition. #9081
* [BUGFIX] Fix timestamp handling in OpenMetrics parser. #9008
* [BUGFIX] Fix potential duplicate metrics in `/federate` endpoint when specifying multiple matchers. #8885
* [BUGFIX] Fix server configuration and validation for authentication via client cert. #9123
* [BUGFIX] Allow `start` and `end` again as label names in PromQL queries. They were disallowed since the introduction of @ timestamp feature. #9119

## 2.28.1 / 2021-07-01

* [BUGFIX]: HTTP SD: Allow `charset` specification in `Content-Type` header. #8981
* [BUGFIX]: HTTP SD: Fix handling of disappeared target groups. #9019
* [BUGFIX]: Fix incorrect log-level handling after moving to go-kit/log. #9021

## 2.28.0 / 2021-06-21

* [CHANGE] UI: Make the new experimental PromQL editor the default. #8925
* [FEATURE] Linode SD: Add Linode service discovery. #8846
* [FEATURE] HTTP SD: Add generic HTTP-based service discovery. #8839
* [FEATURE] Kubernetes SD: Allow configuring API Server access via a kubeconfig file. #8811
* [FEATURE] UI: Add exemplar display support to the graphing interface. #8832 #8945 #8929
* [FEATURE] Consul SD: Add namespace support for Consul Enterprise. #8900
* [ENHANCEMENT] Promtool: Allow silencing output when importing / backfilling data. #8917
* [ENHANCEMENT] Consul SD: Support reading tokens from file. #8926
* [ENHANCEMENT] Rules: Add a new `.ExternalURL` alert field templating variable, containing the external URL of the Prometheus server. #8878
* [ENHANCEMENT] Scrape: Add experimental `body_size_limit` scrape configuration setting to limit the allowed response body size for target scrapes. #8833 #8886
* [ENHANCEMENT] Kubernetes SD: Add ingress class name label for ingress discovery. #8916
* [ENHANCEMENT] UI: Show a startup screen with progress bar when the TSDB is not ready yet. #8662 #8908 #8909 #8946
* [ENHANCEMENT] SD: Add a target creation failure counter `prometheus_target_sync_failed_total` and improve target creation failure handling. #8786
* [ENHANCEMENT] TSDB: Improve validation of exemplar label set length. #8816
* [ENHANCEMENT] TSDB: Add a `prometheus_tsdb_clean_start` metric that indicates whether a TSDB lockfile from a previous run still existed upon startup. #8824
* [BUGFIX] UI: In the experimental PromQL editor, fix autocompletion and parsing for special float values and improve series metadata fetching. #8856
* [BUGFIX] TSDB: When merging chunks, split resulting chunks if they would contain more than the maximum of 120 samples. #8582
* [BUGFIX] SD: Fix the computation of the `prometheus_sd_discovered_targets` metric when using multiple service discoveries. #8828

## 2.27.1 / 2021-05-18

This release contains a bug fix for a security issue in the API endpoint. An
attacker can craft a special URL that redirects a user to any endpoint via an
HTTP 302 response. See the [security advisory][GHSA-vx57-7f4q-fpc7] for more details.

[GHSA-vx57-7f4q-fpc7]:https://github.com/prometheus/prometheus/security/advisories/GHSA-vx57-7f4q-fpc7

This vulnerability has been reported by Aaron Devaney from MDSec.

* [BUGFIX] SECURITY: Fix arbitrary redirects under the /new endpoint (CVE-2021-29622)

## 2.27.0 / 2021-05-12

* [CHANGE] Remote write: Metric `prometheus_remote_storage_samples_bytes_total` renamed to `prometheus_remote_storage_bytes_total`. #8296
* [FEATURE] Promtool: Retroactive rule evaluation functionality. #7675
* [FEATURE] Configuration: Environment variable expansion for external labels. Behind `--enable-feature=expand-external-labels` flag. #8649
* [FEATURE] TSDB: Add a flag(`--storage.tsdb.max-block-chunk-segment-size`) to control the max chunks file size of the blocks for small Prometheus instances. #8478
* [FEATURE] UI: Add a dark theme. #8604
* [FEATURE] AWS Lightsail Discovery: Add AWS Lightsail Discovery. #8693
* [FEATURE] Docker Discovery: Add Docker Service Discovery. #8629
* [FEATURE] OAuth: Allow OAuth 2.0 to be used anywhere an HTTP client is used. #8761
* [FEATURE] Remote Write: Send exemplars via remote write. Experimental and disabled by default. #8296
* [ENHANCEMENT] Digital Ocean Discovery: Add `__meta_digitalocean_vpc` label. #8642
* [ENHANCEMENT] Scaleway Discovery: Read Scaleway secret from a file. #8643
* [ENHANCEMENT] Scrape: Add configurable limits for label size and count. #8777
* [ENHANCEMENT] UI: Add 16w and 26w time range steps. #8656
* [ENHANCEMENT] Templating: Enable parsing strings in `humanize` functions. #8682
* [BUGFIX] UI: Provide errors instead of blank page on TSDB Status Page. #8654 #8659
* [BUGFIX] TSDB: Do not panic when writing very large records to the WAL. #8790
* [BUGFIX] TSDB: Avoid panic when mmaped memory is referenced after the file is closed. #8723
* [BUGFIX] Scaleway Discovery: Fix nil pointer dereference. #8737
* [BUGFIX] Consul Discovery: Restart no longer required after config update with no targets. #8766

## 2.26.0 / 2021-03-31

Prometheus is now built and supporting Go 1.16 (#8544). This reverts the memory release pattern added in Go 1.12. This makes common RSS usage metrics showing more accurate number for actual memory used by Prometheus. You can read more details [here](https://www.bwplotka.dev/2019/golang-memory-monitoring/).

Note that from this release Prometheus is using Alertmanager v2 by default.

* [CHANGE] Alerting: Using Alertmanager v2 API by default. #8626
* [CHANGE] Prometheus/Promtool: As agreed on dev summit, binaries are now printing help and usage to stdout instead of stderr. #8542
* [FEATURE] Remote: Add support for AWS SigV4 auth method for remote_write. #8509
* [FEATURE] Scaleway Discovery: Add Scaleway Service Discovery. #8555
* [FEATURE] PromQL: Allow negative offsets. Behind `--enable-feature=promql-negative-offset` flag. #8487
* [FEATURE] **experimental** Exemplars: Add in-memory storage for exemplars. Behind `--enable-feature=exemplar-storage` flag. #6635
* [FEATURE] UI: Add advanced auto-completion, syntax highlighting and linting to graph page query input. #8634
* [ENHANCEMENT] Digital Ocean Discovery: Add `__meta_digitalocean_image` label. #8497
* [ENHANCEMENT] PromQL: Add `last_over_time`, `sgn`, `clamp` functions. #8457
* [ENHANCEMENT] Scrape: Add support for specifying type of Authorization header credentials with Bearer by default. #8512
* [ENHANCEMENT] Scrape: Add `follow_redirects` option to scrape configuration. #8546
* [ENHANCEMENT] Remote: Allow retries on HTTP 429 response code for remote_write. Disabled by default. See [configuration docs](https://prometheus.io/docs/prometheus/latest/configuration/configuration/#remote_write) for details. #8237 #8477
* [ENHANCEMENT] Remote: Allow configuring custom headers for remote_read. See [configuration docs](https://prometheus.io/docs/prometheus/latest/configuration/configuration/#remote_read) for details. #8516
* [ENHANCEMENT] UI: Hitting Enter now triggers new query. #8581
* [ENHANCEMENT] UI: Better handling of long rule and names on the `/rules` and `/targets` pages. #8608 #8609
* [ENHANCEMENT] UI: Add collapse/expand all button on the `/targets` page. #8486
* [BUGFIX] TSDB: Eager deletion of removable blocks on every compaction, saving disk peak space usage. #8007
* [BUGFIX] PromQL: Fix parser support for special characters like`炬`. #8517
* [BUGFIX] Rules: Update rule health for append/commit fails. #8619

## 2.25.2 / 2021-03-16

* [BUGFIX] Fix the ingestion of scrapes when the wall clock changes, e.g. on suspend. #8601

## 2.25.1 / 2021-03-14

* [BUGFIX] Fix a crash in `promtool` when a subquery with default resolution is used. #8569
* [BUGFIX] Fix a bug that could return duplicate datapoints in queries. #8591
* [BUGFIX] Fix crashes with arm64 when compiled with go1.16. #8593

## 2.25.0 / 2021-02-17

This release includes a new `--enable-feature=` flag that enables
experimental features. Such features might be changed or removed in the future.

In the next minor release (2.26), Prometheus will use the Alertmanager API v2.
It will be done by defaulting `alertmanager_config.api_version` to `v2`.
Alertmanager API v2 was released in Alertmanager v0.16.0 (released in January
2019).

* [FEATURE] **experimental** API: Accept remote_write requests. Behind the --enable-feature=remote-write-receiver flag. #8424
* [FEATURE] **experimental** PromQL: Add `@ <timestamp>` modifier. Behind the --enable-feature=promql-at-modifier flag. #8121 #8436 #8425
* [ENHANCEMENT] Add optional name property to testgroup for better test failure output. #8440
* [ENHANCEMENT] Add warnings into React Panel on the Graph page. #8427
* [ENHANCEMENT] TSDB: Increase the number of buckets for the compaction duration metric. #8342
* [ENHANCEMENT] Remote: Allow passing along custom remote_write HTTP headers. #8416
* [ENHANCEMENT] Mixins: Scope grafana configuration. #8332
* [ENHANCEMENT] Kubernetes SD: Add endpoint labels metadata. #8273
* [ENHANCEMENT] UI: Expose total number of label pairs in head in TSDB stats page. #8343
* [ENHANCEMENT] TSDB: Reload blocks every minute, to detect new blocks and enforce retention more often. #8340
* [BUGFIX] API: Fix global URL when external address has no port. #8359
* [BUGFIX] Backfill: Fix error message handling. #8432
* [BUGFIX] Backfill: Fix "add sample: out of bounds" error when series span an entire block. #8476
* [BUGFIX] Deprecate unused flag --alertmanager.timeout. #8407
* [BUGFIX] Mixins: Support remote-write metrics renamed in v2.23 in alerts. #8423
* [BUGFIX] Remote: Fix garbage collection of dropped series in remote write. #8387
* [BUGFIX] Remote: Log recoverable remote write errors as warnings. #8412
* [BUGFIX] TSDB: Remove pre-2.21 temporary blocks on start. #8353.
* [BUGFIX] UI: Fix duplicated keys on /targets page. #8456
* [BUGFIX] UI: Fix label name leak into class name. #8459

## 2.24.1 / 2021-01-20

* [ENHANCEMENT] Cache basic authentication results to significantly improve performance of HTTP endpoints (via an update of prometheus/exporter-toolkit).
* [BUGFIX] Prevent user enumeration by timing requests sent to authenticated HTTP endpoints (via an update of prometheus/exporter-toolkit).

## 2.24.0 / 2021-01-06

* [FEATURE] Add TLS and basic authentication to HTTP endpoints. #8316
* [FEATURE] promtool: Add `check web-config` subcommand to check web config files. #8319
* [FEATURE] promtool: Add `tsdb create-blocks-from openmetrics` subcommand to backfill metrics data from an OpenMetrics file. #8084
* [ENHANCEMENT] HTTP API: Fast-fail queries with only empty matchers. #8288
* [ENHANCEMENT] HTTP API: Support matchers for labels API. #8301
* [ENHANCEMENT] promtool: Improve checking of URLs passed on the command line. #7956
* [ENHANCEMENT] SD: Expose IPv6 as a label in EC2 SD. #7086
* [ENHANCEMENT] SD: Reuse EC2 client, reducing frequency of requesting credentials. #8311
* [ENHANCEMENT] TSDB: Add logging when compaction takes more than the block time range. #8151
* [ENHANCEMENT] TSDB: Avoid unnecessary GC runs after compaction. #8276
* [BUGFIX] HTTP API: Avoid double-closing of channel when quitting multiple times via HTTP. #8242
* [BUGFIX] SD: Ignore CNAME records in DNS SD to avoid spurious `Invalid SRV record` warnings. #8216
* [BUGFIX] SD: Avoid config error triggered by valid label selectors in Kubernetes SD. #8285

## 2.23.0 / 2020-11-26

* [CHANGE] UI: Make the React UI default. #8142
* [CHANGE] Remote write: The following metrics were removed/renamed in remote write. #6815
  * `prometheus_remote_storage_succeeded_samples_total` was removed and `prometheus_remote_storage_samples_total` was introduced for all the samples attempted to send.
  * `prometheus_remote_storage_sent_bytes_total` was removed and replaced with `prometheus_remote_storage_samples_bytes_total` and `prometheus_remote_storage_metadata_bytes_total`.
  * `prometheus_remote_storage_failed_samples_total` -> `prometheus_remote_storage_samples_failed_total` .
  * `prometheus_remote_storage_retried_samples_total` -> `prometheus_remote_storage_samples_retried_total`.
  * `prometheus_remote_storage_dropped_samples_total` -> `prometheus_remote_storage_samples_dropped_total`.
  * `prometheus_remote_storage_pending_samples` -> `prometheus_remote_storage_samples_pending`.
* [CHANGE] Remote: Do not collect non-initialized timestamp metrics. #8060
* [FEATURE] [EXPERIMENTAL] Remote write: Allow metric metadata to be propagated via remote write. The following new metrics were introduced: `prometheus_remote_storage_metadata_total`, `prometheus_remote_storage_metadata_failed_total`, `prometheus_remote_storage_metadata_retried_total`, `prometheus_remote_storage_metadata_bytes_total`. #6815
* [ENHANCEMENT] Remote write: Added a metric `prometheus_remote_storage_max_samples_per_send` for remote write. #8102
* [ENHANCEMENT] TSDB: Make the snapshot directory name always the same length. #8138
* [ENHANCEMENT] TSDB: Create a checkpoint only once at the end of all head compactions. #8067
* [ENHANCEMENT] TSDB: Avoid Series API from hitting the chunks. #8050
* [ENHANCEMENT] TSDB: Cache label name and last value when adding series during compactions making compactions faster. #8192
* [ENHANCEMENT] PromQL: Improved performance of Hash method making queries a bit faster. #8025
* [ENHANCEMENT] promtool: `tsdb list` now prints block sizes. #7993
* [ENHANCEMENT] promtool: Calculate mint and maxt per test avoiding unnecessary calculations. #8096
* [ENHANCEMENT] SD: Add filtering of services to Docker Swarm SD. #8074
* [BUGFIX] React UI: Fix button display when there are no panels. #8155
* [BUGFIX] PromQL: Fix timestamp() method for vector selector inside parenthesis. #8164
* [BUGFIX] PromQL: Don't include rendered expression on PromQL parse errors. #8177
* [BUGFIX] web: Fix panic with double close() of channel on calling `/-/quit/`. #8166
* [BUGFIX] TSDB: Fixed WAL corruption on partial writes within a page causing `invalid checksum` error on WAL replay. #8125
* [BUGFIX] Update config metrics `prometheus_config_last_reload_successful` and `prometheus_config_last_reload_success_timestamp_seconds` right after initial validation before starting TSDB.
* [BUGFIX] promtool: Correctly detect duplicate label names in exposition.

## 2.22.2 / 2020-11-16

* [BUGFIX] Fix race condition in syncing/stopping/reloading scrapers. #8176

## 2.22.1 / 2020-11-03

* [BUGFIX] Fix potential "mmap: invalid argument" errors in loading the head chunks, after an unclean shutdown, by performing read repairs. #8061
* [BUGFIX] Fix serving metrics and API when reloading scrape config. #8104
* [BUGFIX] Fix head chunk size calculation for size based retention. #8139

## 2.22.0 / 2020-10-07

As announced in the 2.21.0 release notes, the experimental gRPC API v2 has been
removed.

* [CHANGE] web: Remove APIv2. #7935
* [ENHANCEMENT] React UI: Implement missing TSDB head stats section. #7876
* [ENHANCEMENT] UI: Add Collapse all button to targets page. #6957
* [ENHANCEMENT] UI: Clarify alert state toggle via checkbox icon. #7936
* [ENHANCEMENT] Add `rule_group_last_evaluation_samples` and `prometheus_tsdb_data_replay_duration_seconds` metrics. #7737 #7977
* [ENHANCEMENT] Gracefully handle unknown WAL record types. #8004
* [ENHANCEMENT] Issue a warning for 64 bit systems running 32 bit binaries. #8012
* [BUGFIX] Adjust scrape timestamps to align them to the intended schedule, effectively reducing block size. Workaround for a regression in go1.14+. #7976
* [BUGFIX] promtool: Ensure alert rules are marked as restored in unit tests. #7661
* [BUGFIX] Eureka: Fix service discovery when compiled in 32-bit. #7964
* [BUGFIX] Don't do literal regex matching optimisation when case insensitive. #8013
* [BUGFIX] Fix classic UI sometimes running queries for instant query when in range query mode. #7984

## 2.21.0 / 2020-09-11

This release is built with Go 1.15, which deprecates [X.509 CommonName](https://golang.org/doc/go1.15#commonname)
in TLS certificates validation.

In the unlikely case that you use the gRPC API v2 (which is limited to TSDB
admin commands), please note that we will remove this experimental API in the
next minor release 2.22.

* [CHANGE] Disable HTTP/2 because of concerns with the Go HTTP/2 client. #7588 #7701
* [CHANGE] PromQL: `query_log_file` path is now relative to the config file. #7701
* [CHANGE] Promtool: Replace the tsdb command line tool by a promtool tsdb subcommand. #6088
* [CHANGE] Rules: Label `rule_group_iterations` metric with group name. #7823
* [FEATURE] Eureka SD: New service discovery. #3369
* [FEATURE] Hetzner SD: New service discovery. #7822
* [FEATURE] Kubernetes SD: Support Kubernetes EndpointSlices. #6838
* [FEATURE] Scrape: Add per scrape-config targets limit. #7554
* [ENHANCEMENT] Support composite durations in PromQL, config and UI, e.g. 1h30m. #7713 #7833
* [ENHANCEMENT] DNS SD: Add SRV record target and port meta labels. #7678
* [ENHANCEMENT] Docker Swarm SD: Support tasks and service without published ports. #7686
* [ENHANCEMENT] PromQL: Reduce the amount of data queried by remote read when a subquery has an offset. #7667
* [ENHANCEMENT] Promtool: Add `--time` option to query instant command. #7829
* [ENHANCEMENT] UI: Respect the `--web.page-title` parameter in the React UI. #7607
* [ENHANCEMENT] UI: Add duration, labels, annotations to alerts page in the React UI. #7605
* [ENHANCEMENT] UI: Add duration on the React UI rules page, hide annotation and labels if empty. #7606
* [BUGFIX] API: Deduplicate series in /api/v1/series. #7862
* [BUGFIX] PromQL: Drop metric name in bool comparison between two instant vectors. #7819
* [BUGFIX] PromQL: Exit with an error when time parameters can't be parsed. #7505
* [BUGFIX] Remote read: Re-add accidentally removed tracing for remote-read requests. #7916
* [BUGFIX] Rules: Detect extra fields in rule files. #7767
* [BUGFIX] Rules: Disallow overwriting the metric name in the `labels` section of recording rules. #7787
* [BUGFIX] Rules: Keep evaluation timestamp across reloads. #7775
* [BUGFIX] Scrape: Do not stop scrapes in progress during reload. #7752
* [BUGFIX] TSDB: Fix `chunks.HeadReadWriter: maxt of the files are not set` error. #7856
* [BUGFIX] TSDB: Delete blocks atomically to prevent corruption when there is a panic/crash during deletion. #7772
* [BUGFIX] Triton SD: Fix a panic when triton_sd_config is nil. #7671
* [BUGFIX] UI: Fix react UI bug with series going on and off. #7804
* [BUGFIX] UI: Fix styling bug for target labels with special names in React UI. #7902
* [BUGFIX] Web: Stop CMUX and GRPC servers even with stale connections, preventing the server to stop on SIGTERM. #7810

## 2.20.1 / 2020-08-05

* [BUGFIX] SD: Reduce the Consul watch timeout to 2m and adjust the request timeout accordingly. #7724

## 2.20.0 / 2020-07-22

This release changes WAL compression from opt-in to default. WAL compression will prevent a downgrade to v2.10 or earlier without deleting the WAL. Disable WAL compression explicitly by setting the command line flag `--no-storage.tsdb.wal-compression` if you require downgrading to v2.10 or earlier.

* [CHANGE] promtool: Changed rule numbering from 0-based to 1-based when reporting rule errors. #7495
* [CHANGE] Remote read: Added `prometheus_remote_storage_read_queries_total` counter and `prometheus_remote_storage_read_request_duration_seconds` histogram, removed `prometheus_remote_storage_remote_read_queries_total` counter.
* [CHANGE] Remote write: Added buckets for longer durations to `prometheus_remote_storage_sent_batch_duration_seconds` histogram.
* [CHANGE] TSDB: WAL compression is enabled by default. #7410
* [FEATURE] PromQL: Added `group()` aggregator. #7480
* [FEATURE] SD: Added Docker Swarm SD. #7420
* [FEATURE] SD: Added DigitalOcean SD. #7407
* [FEATURE] SD: Added Openstack config option to query alternative endpoints. #7494
* [ENHANCEMENT] Configuration: Exit early on invalid config file and signal it with exit code 2. #7399
* [ENHANCEMENT] PromQL: `without` is now a valid metric identifier. #7533
* [ENHANCEMENT] PromQL: Optimized regex label matching for literals within the pattern or as prefix/suffix. #7453 #7503
* [ENHANCEMENT] promtool: Added time range parameters for labels API in promtool. #7463
* [ENHANCEMENT] Remote write: Include samples waiting in channel in pending samples metric. Log number of dropped samples on hard shutdown. #7335
* [ENHANCEMENT] Scrape: Ingest synthetic scrape report metrics atomically with the corresponding scraped metrics. #7562
* [ENHANCEMENT] SD: Reduce timeouts for Openstack SD. #7507
* [ENHANCEMENT] SD: Use 10m timeout for Consul watches. #7423
* [ENHANCEMENT] SD: Added AMI meta label for EC2 SD. #7386
* [ENHANCEMENT] TSDB: Increment WAL corruption metric also on WAL corruption during checkpointing. #7491
* [ENHANCEMENT] TSDB: Improved query performance for high-cardinality labels. #7448
* [ENHANCEMENT] UI: Display dates as well as timestamps in status page. #7544
* [ENHANCEMENT] UI: Improved scrolling when following hash-fragment links. #7456
* [ENHANCEMENT] UI: React UI renders numbers in alerts in a more human-readable way. #7426
* [BUGFIX] API: Fixed error status code in the query API. #7435
* [BUGFIX] PromQL: Fixed `avg` and `avg_over_time` for NaN, Inf, and float64 overflows. #7346
* [BUGFIX] PromQL: Fixed off-by-one error in `histogram_quantile`. #7393
* [BUGFIX] promtool: Support extended durations in rules unit tests. #6297
* [BUGFIX] Scrape: Fix undercounting for `scrape_samples_post_metric_relabeling` in case of errors. #7342
* [BUGFIX] TSDB: Don't panic on WAL corruptions. #7550
* [BUGFIX] TSDB: Avoid leaving behind empty files in `chunks_head`, causing startup failures. #7573
* [BUGFIX] TSDB: Fixed race between compact (gc, populate) and head append causing unknown symbol error. #7560
* [BUGFIX] TSDB: Fixed unknown symbol error during head compaction. #7526
* [BUGFIX] TSDB: Fixed panic during TSDB metric registration. #7501
* [BUGFIX] TSDB: Fixed `--limit` command line flag in `tsdb` tool. #7430

## 2.19.3 / 2020-07-24

* [BUGFIX] TSDB: Don't panic on WAL corruptions. #7550
* [BUGFIX] TSDB: Avoid leaving behind empty files in chunks_head, causing startup failures. #7573

## 2.19.2 / 2020-06-26

* [BUGFIX] Remote Write: Fix panic when reloading config with modified queue parameters. #7452

## 2.19.1 / 2020-06-18

* [BUGFIX] TSDB: Fix m-map file truncation leading to unsequential files. #7414

## 2.19.0 / 2020-06-09

* [FEATURE] TSDB: Memory-map full chunks of Head (in-memory) block from disk. This reduces memory footprint and makes restarts faster. #6679
* [ENHANCEMENT] Discovery: Added discovery support for Triton global zones. #7250
* [ENHANCEMENT] Increased alert resend delay to be more tolerant towards failures. #7228
* [ENHANCEMENT] Remote Read: Added `prometheus_remote_storage_remote_read_queries_total` counter to count total number of remote read queries. #7328
* [ENHANCEMEMT] Added time range parameters for label names and label values API. #7288
* [ENHANCEMENT] TSDB: Reduced contention in isolation for high load. #7332
* [BUGFIX] PromQL: Eliminated collision while checking for duplicate labels. #7058
* [BUGFIX] React UI: Don't null out data when clicking on the current tab. #7243
* [BUGFIX] PromQL: Correctly track number of samples for a query. #7307
* [BUGFIX] PromQL: Return NaN when histogram buckets have 0 observations. #7318

## 2.18.2 / 2020-06-09

* [BUGFIX] TSDB: Fix incorrect query results when using Prometheus with remote reads configured #7361

## 2.18.1 / 2020-05-07

* [BUGFIX] TSDB: Fixed snapshot API. #7217

## 2.18.0 / 2020-05-05

* [CHANGE] Federation: Only use local TSDB for federation (ignore remote read). #7096
* [CHANGE] Rules: `rule_evaluations_total` and `rule_evaluation_failures_total` have a `rule_group` label now. #7094
* [FEATURE] Tracing: Added experimental Jaeger support #7148
* [ENHANCEMENT] TSDB: Significantly reduce WAL size kept around after a block cut. #7098
* [ENHANCEMENT] Discovery: Add `architecture` meta label for EC2. #7000
* [BUGFIX] UI: Fixed wrong MinTime reported by /status. #7182
* [BUGFIX] React UI: Fixed multiselect legend on OSX. #6880
* [BUGFIX] Remote Write: Fixed blocked resharding edge case. #7122
* [BUGFIX] Remote Write: Fixed remote write not updating on relabel configs change. #7073

## 2.17.2 / 2020-04-20

* [BUGFIX] Federation: Register federation metrics #7081
* [BUGFIX] PromQL: Fix panic in parser error handling #7132
* [BUGFIX] Rules: Fix reloads hanging when deleting a rule group that is being evaluated #7138
* [BUGFIX] TSDB: Fix a memory leak when prometheus starts with an empty TSDB WAL #7135
* [BUGFIX] TSDB: Make isolation more robust to panics in web handlers #7129 #7136

## 2.17.1 / 2020-03-26

* [BUGFIX] TSDB: Fix query performance regression that increased memory and CPU usage #7051

## 2.17.0 / 2020-03-24

This release implements isolation in TSDB. API queries and recording rules are
guaranteed to only see full scrapes and full recording rules. This comes with a
certain overhead in resource usage. Depending on the situation, there might be
some increase in memory usage, CPU usage, or query latency.

* [FEATURE] TSDB: Support isolation #6841
* [ENHANCEMENT] PromQL: Allow more keywords as metric names #6933
* [ENHANCEMENT] React UI: Add normalization of localhost URLs in targets page #6794
* [ENHANCEMENT] Remote read: Read from remote storage concurrently #6770
* [ENHANCEMENT] Rules: Mark deleted rule series as stale after a reload #6745
* [ENHANCEMENT] Scrape: Log scrape append failures as debug rather than warn #6852
* [ENHANCEMENT] TSDB: Improve query performance for queries that partially hit the head #6676
* [ENHANCEMENT] Consul SD: Expose service health as meta label #5313
* [ENHANCEMENT] EC2 SD: Expose EC2 instance lifecycle as meta label #6914
* [ENHANCEMENT] Kubernetes SD: Expose service type as meta label for K8s service role #6684
* [ENHANCEMENT] Kubernetes SD: Expose label_selector and field_selector #6807
* [ENHANCEMENT] Openstack SD: Expose hypervisor id as meta label #6962
* [BUGFIX] PromQL: Do not escape HTML-like chars in query log #6834 #6795
* [BUGFIX] React UI: Fix data table matrix values #6896
* [BUGFIX] React UI: Fix new targets page not loading when using non-ASCII characters #6892
* [BUGFIX] Remote read: Fix duplication of metrics read from remote storage with external labels #6967 #7018
* [BUGFIX] Remote write: Register WAL watcher and live reader metrics for all remotes, not just the first one #6998
* [BUGFIX] Scrape: Prevent removal of metric names upon relabeling #6891
* [BUGFIX] Scrape: Fix 'superfluous response.WriteHeader call' errors when scrape fails under some circonstances #6986
* [BUGFIX] Scrape: Fix crash when reloads are separated by two scrape intervals #7011

## 2.16.0 / 2020-02-13

* [FEATURE] React UI: Support local timezone on /graph #6692
* [FEATURE] PromQL: add absent_over_time query function #6490
* [FEATURE] Adding optional logging of queries to their own file #6520
* [ENHANCEMENT] React UI: Add support for rules page and "Xs ago" duration displays #6503
* [ENHANCEMENT] React UI: alerts page, replace filtering togglers tabs with checkboxes #6543
* [ENHANCEMENT] TSDB: Export metric for WAL write errors #6647
* [ENHANCEMENT] TSDB: Improve query performance for queries that only touch the most recent 2h of data. #6651
* [ENHANCEMENT] PromQL: Refactoring in parser errors to improve error messages #6634
* [ENHANCEMENT] PromQL: Support trailing commas in grouping opts #6480
* [ENHANCEMENT] Scrape: Reduce memory usage on reloads by reusing scrape cache #6670
* [ENHANCEMENT] Scrape: Add metrics to track bytes and entries in the metadata cache #6675
* [ENHANCEMENT] promtool: Add support for line-column numbers for invalid rules output #6533
* [ENHANCEMENT] Avoid restarting rule groups when it is unnecessary #6450
* [BUGFIX] React UI: Send cookies on fetch() on older browsers #6553
* [BUGFIX] React UI: adopt grafana flot fix for stacked graphs #6603
* [BUFGIX] React UI: broken graph page browser history so that back button works as expected #6659
* [BUGFIX] TSDB: ensure compactionsSkipped metric is registered, and log proper error if one is returned from head.Init #6616
* [BUGFIX] TSDB: return an error on ingesting series with duplicate labels #6664
* [BUGFIX] PromQL: Fix unary operator precedence #6579
* [BUGFIX] PromQL: Respect query.timeout even when we reach query.max-concurrency #6712
* [BUGFIX] PromQL: Fix string and parentheses handling in engine, which affected React UI #6612
* [BUGFIX] PromQL: Remove output labels returned by absent() if they are produced by multiple identical label matchers #6493
* [BUGFIX] Scrape: Validate that OpenMetrics input ends with `# EOF` #6505
* [BUGFIX] Remote read: return the correct error if configs can't be marshal'd to JSON #6622
* [BUGFIX] Remote write: Make remote client `Store` use passed context, which can affect shutdown timing #6673
* [BUGFIX] Remote write: Improve sharding calculation in cases where we would always be consistently behind by tracking pendingSamples #6511
* [BUGFIX] Ensure prometheus_rule_group metrics are deleted when a rule group is removed #6693

## 2.15.2 / 2020-01-06

* [BUGFIX] TSDB: Fixed support for TSDB blocks built with Prometheus before 2.1.0. #6564
* [BUGFIX] TSDB: Fixed block compaction issues on Windows. #6547

## 2.15.1 / 2019-12-25

* [BUGFIX] TSDB: Fixed race on concurrent queries against same data. #6512

## 2.15.0 / 2019-12-23

* [CHANGE] Discovery: Removed `prometheus_sd_kubernetes_cache_*` metrics. Additionally `prometheus_sd_kubernetes_workqueue_latency_seconds` and `prometheus_sd_kubernetes_workqueue_work_duration_seconds` metrics now show correct values in seconds. #6393
* [CHANGE] Remote write: Changed `query` label on `prometheus_remote_storage_*` metrics to `remote_name` and `url`. #6043
* [FEATURE] API: Added new endpoint for exposing per metric metadata `/metadata`. #6420 #6442
* [ENHANCEMENT] TSDB: Significantly reduced memory footprint of loaded TSDB blocks. #6418 #6461
* [ENHANCEMENT] TSDB: Significantly optimized what we buffer during compaction which should result in lower memory footprint during compaction. #6422 #6452 #6468 #6475
* [ENHANCEMENT] TSDB: Improve replay latency. #6230
* [ENHANCEMENT] TSDB: WAL size is now used for size based retention calculation. #5886
* [ENHANCEMENT] Remote read: Added query grouping and range hints to the remote read request #6401
* [ENHANCEMENT] Remote write: Added `prometheus_remote_storage_sent_bytes_total` counter per queue. #6344
* [ENHANCEMENT] promql: Improved PromQL parser performance. #6356
* [ENHANCEMENT] React UI: Implemented missing pages like `/targets` #6276, TSDB status page #6281 #6267 and many other fixes and performance improvements.
* [ENHANCEMENT] promql: Prometheus now accepts spaces between time range and square bracket. e.g `[ 5m]` #6065
* [BUGFIX] Config: Fixed alertmanager configuration to not miss targets when configurations are similar. #6455
* [BUGFIX] Remote write: Value of `prometheus_remote_storage_shards_desired` gauge shows raw value of desired shards and it's updated correctly. #6378
* [BUGFIX] Rules: Prometheus now fails the evaluation of rules and alerts where metric results collide with labels specified in `labels` field. #6469
* [BUGFIX] API: Targets Metadata API `/targets/metadata` now accepts empty `match_targets` parameter as in the spec. #6303

## 2.14.0 / 2019-11-11

* [SECURITY/BUGFIX] UI: Ensure warnings from the API are escaped. #6279
* [FEATURE] API: `/api/v1/status/runtimeinfo` and `/api/v1/status/buildinfo` endpoints added for use by the React UI. #6243
* [FEATURE] React UI: implement the new experimental React based UI. #5694 and many more
  * Can be found by under `/new`.
  * Not all pages are implemented yet.
* [FEATURE] Status: Cardinality statistics added to the Runtime & Build Information page. #6125
* [ENHANCEMENT/BUGFIX] Remote write: fix delays in remote write after a compaction. #6021
* [ENHANCEMENT] UI: Alerts can be filtered by state. #5758
* [BUGFIX] API: lifecycle endpoints return 403 when not enabled. #6057
* [BUGFIX] Build: Fix Solaris build. #6149
* [BUGFIX] Promtool: Remove false duplicate rule warnings when checking rule files with alerts. #6270
* [BUGFIX] Remote write: restore use of deduplicating logger in remote write. #6113
* [BUGFIX] Remote write: do not reshard when unable to send samples. #6111
* [BUGFIX] Service discovery: errors are no longer logged on context cancellation. #6116, #6133
* [BUGFIX] UI: handle null response from API properly. #6071

## 2.13.1 / 2019-10-16

* [BUGFIX] Fix panic in ARM builds of Prometheus. #6110
* [BUGFIX] promql: fix potential panic in the query logger. #6094
* [BUGFIX] Multiple errors of http: superfluous response.WriteHeader call in the logs. #6145

## 2.13.0 / 2019-10-04

* [SECURITY/BUGFIX] UI: Fix a Stored DOM XSS vulnerability with query history [CVE-2019-10215](http://cve.mitre.org/cgi-bin/cvename.cgi?name=CVE-2019-10215). #6098
* [CHANGE] Metrics: renamed prometheus_sd_configs_failed_total to prometheus_sd_failed_configs and changed to Gauge #5254
* [ENHANCEMENT] Include the tsdb tool in builds. #6089
* [ENHANCEMENT] Service discovery: add new node address types for kubernetes. #5902
* [ENHANCEMENT] UI: show warnings if query have returned some warnings. #5964
* [ENHANCEMENT] Remote write: reduce memory usage of the series cache. #5849
* [ENHANCEMENT] Remote read: use remote read streaming to reduce memory usage. #5703
* [ENHANCEMENT] Metrics: added metrics for remote write max/min/desired shards to queue manager. #5787
* [ENHANCEMENT] Promtool: show the warnings during label query. #5924
* [ENHANCEMENT] Promtool: improve error messages when parsing bad rules. #5965
* [ENHANCEMENT] Promtool: more promlint rules. #5515
* [BUGFIX] Promtool: fix recording inconsistency due to duplicate labels. #6026
* [BUGFIX] UI: fixes service-discovery view when accessed from unhealthy targets. #5915
* [BUGFIX] Metrics format: OpenMetrics parser crashes on short input. #5939
* [BUGFIX] UI: avoid truncated Y-axis values. #6014

## 2.12.0 / 2019-08-17

* [FEATURE] Track currently active PromQL queries in a log file. #5794
* [FEATURE] Enable and provide binaries for `mips64` / `mips64le` architectures. #5792
* [ENHANCEMENT] Improve responsiveness of targets web UI and API endpoint. #5740
* [ENHANCEMENT] Improve remote write desired shards calculation. #5763
* [ENHANCEMENT] Flush TSDB pages more precisely. tsdb#660
* [ENHANCEMENT] Add `prometheus_tsdb_retention_limit_bytes` metric. tsdb#667
* [ENHANCEMENT] Add logging during TSDB WAL replay on startup. tsdb#662
* [ENHANCEMENT] Improve TSDB memory usage. tsdb#653, tsdb#643, tsdb#654, tsdb#642, tsdb#627
* [BUGFIX] Check for duplicate label names in remote read. #5829
* [BUGFIX] Mark deleted rules' series as stale on next evaluation. #5759
* [BUGFIX] Fix JavaScript error when showing warning about out-of-sync server time. #5833
* [BUGFIX] Fix `promtool test rules` panic when providing empty `exp_labels`. #5774
* [BUGFIX] Only check last directory when discovering checkpoint number. #5756
* [BUGFIX] Fix error propagation in WAL watcher helper functions. #5741
* [BUGFIX] Correctly handle empty labels from alert templates. #5845

## 2.11.2 / 2019-08-14

* [BUGFIX/SECURITY] Fix a Stored DOM XSS vulnerability with query history. #5888

## 2.11.1 / 2019-07-10

* [BUGFIX] Fix potential panic when prometheus is watching multiple zookeeper paths. #5749

## 2.11.0 / 2019-07-09

* [CHANGE] Remove `max_retries` from queue_config (it has been unused since rewriting remote-write to utilize the write-ahead-log). #5649
* [CHANGE] The meta file `BlockStats` no longer holds size information. This is now dynamically calculated and kept in memory. It also includes the meta file size which was not included before. tsdb#637
* [CHANGE] Renamed metric from `prometheus_tsdb_wal_reader_corruption_errors` to `prometheus_tsdb_wal_reader_corruption_errors_total`. tsdb#622
* [FEATURE] Add option to use Alertmanager API v2. #5482
* [FEATURE] Added `humanizePercentage` function for templates. #5670
* [FEATURE] Include InitContainers in Kubernetes Service Discovery. #5598
* [FEATURE] Provide option to compress WAL records using Snappy. [#609](https://github.com/prometheus/tsdb/pull/609)
* [ENHANCEMENT] Create new clean segment when starting the WAL. tsdb#608
* [ENHANCEMENT] Reduce allocations in PromQL aggregations. #5641
* [ENHANCEMENT] Add storage warnings to LabelValues and LabelNames API results. #5673
* [ENHANCEMENT] Add `prometheus_http_requests_total` metric. #5640
* [ENHANCEMENT] Enable openbsd/arm build. #5696
* [ENHANCEMENT] Remote-write allocation improvements. #5614
* [ENHANCEMENT] Query performance improvement: Efficient iteration and search in HashForLabels and HashWithoutLabels. #5707
* [ENHANCEMENT] Allow injection of arbitrary headers in promtool. #4389
* [ENHANCEMENT] Allow passing `external_labels` in alert unit tests groups. #5608
* [ENHANCEMENT] Allows globs for rules when unit testing. #5595
* [ENHANCEMENT] Improved postings intersection matching. tsdb#616
* [ENHANCEMENT] Reduced disk usage for WAL for small setups. tsdb#605
* [ENHANCEMENT] Optimize queries using regexp for set lookups. tsdb#602
* [BUGFIX] resolve race condition in maxGauge. #5647
* [BUGFIX] Fix ZooKeeper connection leak. #5675
* [BUGFIX] Improved atomicity of .tmp block replacement during compaction for usual case. tsdb#636
* [BUGFIX] Fix "unknown series references" after clean shutdown. tsdb#623
* [BUGFIX] Re-calculate block size when calling `block.Delete`. tsdb#637
* [BUGFIX] Fix unsafe snapshots with head block. tsdb#641
* [BUGFIX] `prometheus_tsdb_compactions_failed_total` is now incremented on any compaction failure. tsdb#613

## 2.10.0 / 2019-05-25

* [CHANGE/BUGFIX] API: Encode alert values as string to correctly represent Inf/NaN. #5582
* [FEATURE] Template expansion: Make external labels available as `$externalLabels` in alert and console template expansion. #5463
* [FEATURE] TSDB: Add `prometheus_tsdb_wal_segment_current` metric for the WAL segment index that TSDB is currently writing to. tsdb#601
* [FEATURE] Scrape: Add `scrape_series_added` per-scrape metric. #5546
* [ENHANCEMENT] Discovery/kubernetes: Add labels `__meta_kubernetes_endpoint_node_name` and `__meta_kubernetes_endpoint_hostname`. #5571
* [ENHANCEMENT] Discovery/azure: Add label `__meta_azure_machine_public_ip`. #5475
* [ENHANCEMENT] TSDB: Simplify mergedPostings.Seek, resulting in better performance if there are many posting lists. tsdb#595
* [ENHANCEMENT] Log filesystem type on startup. #5558
* [ENHANCEMENT] Cmd/promtool: Use POST requests for Query and QueryRange. client_golang#557
* [ENHANCEMENT] Web: Sort alerts by group name. #5448
* [ENHANCEMENT] Console templates: Add convenience variables `$rawParams`, `$params`, `$path`. #5463
* [BUGFIX] TSDB: Don't panic when running out of disk space and recover nicely from the condition. tsdb#582
* [BUGFIX] TSDB: Correctly handle empty labels. tsdb#594
* [BUGFIX] TSDB: Don't crash on an unknown tombstone reference. tsdb#604
* [BUGFIX] Storage/remote: Remove queue-manager specific metrics if queue no longer exists. #5445 #5485 #5555
* [BUGFIX] PromQL: Correctly display `{__name__="a"}`. #5552
* [BUGFIX] Discovery/kubernetes: Use `service` rather than `ingress` as the name for the service workqueue. #5520
* [BUGFIX] Discovery/azure: Don't panic on a VM with a public IP. #5587
* [BUGFIX] Discovery/triton: Always read HTTP body to completion. #5596
* [BUGFIX] Web: Fixed Content-Type for js and css instead of using `/etc/mime.types`. #5551

## 2.9.2 / 2019-04-24

* [BUGFIX] Make sure subquery range is taken into account for selection #5467
* [BUGFIX] Exhaust every request body before closing it #5166
* [BUGFIX] Cmd/promtool: return errors from rule evaluations #5483
* [BUGFIX] Remote Storage: string interner should not panic in release #5487
* [BUGFIX] Fix memory allocation regression in mergedPostings.Seek tsdb#586

## 2.9.1 / 2019-04-16

* [BUGFIX] Discovery/kubernetes: fix missing label sanitization #5462
* [BUGFIX] Remote_write: Prevent reshard concurrent with calling stop #5460

## 2.9.0 / 2019-04-15

This releases uses Go 1.12, which includes a change in how memory is released
to Linux. This will cause RSS to be reported as higher, however this is harmless
and the memory is available to the kernel when it needs it.

* [CHANGE/ENHANCEMENT] Update Consul to support catalog.ServiceMultipleTags. #5151
* [FEATURE] Add honor_timestamps scrape option. #5304
* [ENHANCEMENT] Discovery/kubernetes: add present labels for labels/annotations. #5443
* [ENHANCEMENT] OpenStack SD: Add ProjectID and UserID meta labels. #5431
* [ENHANCEMENT] Add GODEBUG and retention to the runtime page. #5324 #5322
* [ENHANCEMENT] Add support for POSTing to /series endpoint. #5422
* [ENHANCEMENT] Support PUT methods for Lifecycle and Admin APIs. #5376
* [ENHANCEMENT] Scrape: Add global jitter for HA server. #5181
* [ENHANCEMENT] Check for cancellation on every step of a range evaluation. #5131
* [ENHANCEMENT] String interning for labels & values in the remote_write path. #5316
* [ENHANCEMENT] Don't lose the scrape cache on a failed scrape. #5414
* [ENHANCEMENT] Reload cert files from disk automatically. common#173
* [ENHANCEMENT] Use fixed length millisecond timestamp format for logs. common#172
* [ENHANCEMENT] Performance improvements for postings. tsdb#509 tsdb#572
* [BUGFIX] Remote Write: fix checkpoint reading. #5429
* [BUGFIX] Check if label value is valid when unmarshaling external labels from YAML. #5316
* [BUGFIX] Promparse: sort all labels when parsing. #5372
* [BUGFIX] Reload rules: copy state on both name and labels. #5368
* [BUGFIX] Exponentiation operator to drop metric name in result of operation. #5329
* [BUGFIX] Config: resolve more file paths. #5284
* [BUGFIX] Promtool: resolve relative paths in alert test files. #5336
* [BUGFIX] Set TLSHandshakeTimeout in HTTP transport. common#179
* [BUGFIX] Use fsync to be more resilient to machine crashes. tsdb#573 tsdb#578
* [BUGFIX] Keep series that are still in WAL in checkpoints. tsdb#577
* [BUGFIX] Fix output sample values for scalar-to-vector comparison operations. #5454

## 2.8.1 / 2019-03-28

* [BUGFIX] Display the job labels in `/targets` which was removed accidentally. #5406

## 2.8.0 / 2019-03-12

This release uses Write-Ahead Logging (WAL) for the remote_write API. This currently causes a slight increase in memory usage, which will be addressed in future releases.

* [CHANGE] Default time retention is used only when no size based retention is specified. These are flags where time retention is specified by the flag `--storage.tsdb.retention` and size retention by `--storage.tsdb.retention.size`. #5216
* [CHANGE] `prometheus_tsdb_storage_blocks_bytes_total` is now `prometheus_tsdb_storage_blocks_bytes`. prometheus/tsdb#506
* [FEATURE] [EXPERIMENTAL] Time overlapping blocks are now allowed; vertical compaction and vertical query merge. It is an optional feature which is controlled by the `--storage.tsdb.allow-overlapping-blocks` flag, disabled by default. prometheus/tsdb#370
* [ENHANCEMENT] Use the WAL for remote_write API. #4588
* [ENHANCEMENT] Query performance improvements. prometheus/tsdb#531
* [ENHANCEMENT] UI enhancements with upgrade to Bootstrap 4. #5226
* [ENHANCEMENT] Reduce time that Alertmanagers are in flux when reloaded. #5126
* [ENHANCEMENT] Limit number of metrics displayed on UI to 10000. #5139
* [ENHANCEMENT] (1) Remember All/Unhealthy choice on target-overview when reloading page. (2) Resize text-input area on Graph page on mouseclick. #5201
* [ENHANCEMENT] In `histogram_quantile` merge buckets with equivalent le values. #5158.
* [ENHANCEMENT] Show list of offending labels in the error message in many-to-many scenarios. #5189
* [ENHANCEMENT] Show `Storage Retention` criteria in effect on `/status` page. #5322
* [BUGFIX] Fix sorting of rule groups. #5260
* [BUGFIX] Fix support for password_file and bearer_token_file in Kubernetes SD. #5211
* [BUGFIX] Scrape: catch errors when creating HTTP clients #5182. Adds new metrics:
  * `prometheus_target_scrape_pools_total`
  * `prometheus_target_scrape_pools_failed_total`
  * `prometheus_target_scrape_pool_reloads_total`
  * `prometheus_target_scrape_pool_reloads_failed_total`
* [BUGFIX] Fix panic when aggregator param is not a literal. #5290

## 2.7.2 / 2019-03-02

* [BUGFIX] `prometheus_rule_group_last_evaluation_timestamp_seconds` is now a unix timestamp. #5186

## 2.7.1 / 2019-01-31

This release has a fix for a Stored DOM XSS vulnerability that can be triggered when using the query history functionality. Thanks to Dor Tumarkin from Checkmarx for reporting it.

* [BUGFIX/SECURITY] Fix a Stored DOM XSS vulnerability with query history. #5163
* [BUGFIX] `prometheus_rule_group_last_duration_seconds` now reports seconds instead of nanoseconds. #5153
* [BUGFIX] Make sure the targets are consistently sorted in the targets page. #5161

## 2.7.0 / 2019-01-28

We're rolling back the Dockerfile changes introduced in 2.6.0. If you made changes to your docker deployment in 2.6.0, you will need to roll them back. This release also adds experimental support for disk size based retention. To accommodate that we are deprecating the flag `storage.tsdb.retention` in favour of `storage.tsdb.retention.time`. We print a warning if the flag is in use, but it will function without breaking until Prometheus 3.0.

* [CHANGE] Rollback Dockerfile to version at 2.5.0. Rollback of the breaking change introduced in 2.6.0. #5122
* [FEATURE] Add subqueries to PromQL. #4831
* [FEATURE] [EXPERIMENTAL] Add support for disk size based retention. Note that we don't consider the WAL size which could be significant and the time based retention policy also applies. #5109 prometheus/tsdb#343
* [FEATURE] Add CORS origin flag. #5011
* [ENHANCEMENT] Consul SD: Add tagged address to the discovery metadata. #5001
* [ENHANCEMENT] Kubernetes SD: Add service external IP and external name to the discovery metadata. #4940
* [ENHANCEMENT] Azure SD: Add support for Managed Identity authentication. #4590
* [ENHANCEMENT] Azure SD: Add tenant and subscription IDs to the discovery metadata. #4969
* [ENHANCEMENT] OpenStack SD: Add support for application credentials based authentication. #4968
* [ENHANCEMENT] Add metric for number of rule groups loaded. #5090
* [BUGFIX] Avoid duplicate tests for alert unit tests. #4964
* [BUGFIX] Don't depend on given order when comparing samples in alert unit testing. #5049
* [BUGFIX] Make sure the retention period doesn't overflow. #5112
* [BUGFIX] Make sure the blocks don't get very large. #5112
* [BUGFIX] Don't generate blocks with no samples. prometheus/tsdb#374
* [BUGFIX] Reintroduce metric for WAL corruptions. prometheus/tsdb#473

## 2.6.1 / 2019-01-15

* [BUGFIX] Azure SD: Fix discovery getting stuck sometimes. #5088
* [BUGFIX] Marathon SD: Use `Tasks.Ports` when `RequirePorts` is `false`. #5026
* [BUGFIX] Promtool: Fix "out-of-order sample" errors when testing rules. #5069

## 2.6.0 / 2018-12-17

* [CHANGE] Remove default flags from the container's entrypoint, run Prometheus from `/etc/prometheus` and symlink the storage directory to `/etc/prometheus/data`. #4976
* [CHANGE] Promtool: Remove the `update` command. #3839
* [FEATURE] Add JSON log format via the `--log.format` flag. #4876
* [FEATURE] API: Add /api/v1/labels endpoint to get all label names. #4835
* [FEATURE] Web: Allow setting the page's title via the `--web.ui-title` flag. #4841
* [ENHANCEMENT] Add `prometheus_tsdb_lowest_timestamp_seconds`, `prometheus_tsdb_head_min_time_seconds` and `prometheus_tsdb_head_max_time_seconds` metrics. #4888
* [ENHANCEMENT] Add `rule_group_last_evaluation_timestamp_seconds` metric. #4852
* [ENHANCEMENT] Add `prometheus_template_text_expansion_failures_total` and `prometheus_template_text_expansions_total` metrics. #4747
* [ENHANCEMENT] Set consistent User-Agent header in outgoing requests. #4891
* [ENHANCEMENT] Azure SD: Error out at load time when authentication parameters are missing. #4907
* [ENHANCEMENT] EC2 SD: Add the machine's private DNS name to the discovery metadata. #4693
* [ENHANCEMENT] EC2 SD: Add the operating system's platform to the discovery metadata. #4663
* [ENHANCEMENT] Kubernetes SD: Add the pod's phase to the discovery metadata. #4824
* [ENHANCEMENT] Kubernetes SD: Log Kubernetes messages. #4931
* [ENHANCEMENT] Promtool: Collect CPU and trace profiles. #4897
* [ENHANCEMENT] Promtool: Support writing output as JSON. #4848
* [ENHANCEMENT] Remote Read: Return available data if remote read fails partially. #4832
* [ENHANCEMENT] Remote Write: Improve queue performance. #4772
* [ENHANCEMENT] Remote Write: Add min_shards parameter to set the minimum number of shards. #4924
* [ENHANCEMENT] TSDB: Improve WAL reading. #4953
* [ENHANCEMENT] TSDB: Memory improvements. #4953
* [ENHANCEMENT] Web: Log stack traces on panic. #4221
* [ENHANCEMENT] Web UI: Add copy to clipboard button for configuration. #4410
* [ENHANCEMENT] Web UI: Support console queries at specific times. #4764
* [ENHANCEMENT] Web UI: group targets by job then instance. #4898 #4806
* [BUGFIX] Deduplicate handler labels for HTTP metrics. #4732
* [BUGFIX] Fix leaked queriers causing shutdowns to hang. #4922
* [BUGFIX] Fix configuration loading panics on nil pointer slice elements. #4942
* [BUGFIX] API: Correctly skip mismatching targets on /api/v1/targets/metadata. #4905
* [BUGFIX] API: Better rounding for incoming query timestamps. #4941
* [BUGFIX] Azure SD: Fix panic. #4867
* [BUGFIX] Console templates: Fix hover when the metric has a null value. #4906
* [BUGFIX] Discovery: Remove all targets when the scrape configuration gets empty. #4819
* [BUGFIX] Marathon SD: Fix leaked connections. #4915
* [BUGFIX] Marathon SD: Use 'hostPort' member of portMapping to construct target endpoints. #4887
* [BUGFIX] PromQL: Fix a goroutine leak in the lexer/parser. #4858
* [BUGFIX] Scrape: Pass through content-type for non-compressed output. #4912
* [BUGFIX] Scrape: Fix deadlock in the scrape's manager. #4894
* [BUGFIX] Scrape: Scrape targets at fixed intervals even after Prometheus restarts. #4926
* [BUGFIX] TSDB: Support restored snapshots including the head properly. #4953
* [BUGFIX] TSDB: Repair WAL when the last record in a segment is torn. #4953
* [BUGFIX] TSDB: Fix unclosed file readers on Windows systems. #4997
* [BUGFIX] Web: Avoid proxy to connect to the local gRPC server. #4572

## 2.5.0 / 2018-11-06

* [CHANGE] Group targets by scrape config instead of job name. #4806 #4526
* [CHANGE] Marathon SD: Various changes to adapt to Marathon 1.5+. #4499
* [CHANGE] Discovery: Split `prometheus_sd_discovered_targets` metric by scrape and notify (Alertmanager SD) as well as by section in the respective configuration. #4753
* [FEATURE] Add OpenMetrics support for scraping (EXPERIMENTAL). #4700
* [FEATURE] Add unit testing for rules. #4350
* [FEATURE] Make maximum number of samples per query configurable via `--query.max-samples` flag. #4513
* [FEATURE] Make maximum number of concurrent remote reads configurable via `--storage.remote.read-concurrent-limit` flag. #4656
* [ENHANCEMENT] Support s390x platform for Linux. #4605
* [ENHANCEMENT] API: Add `prometheus_api_remote_read_queries` metric tracking currently executed or waiting remote read API requests. #4699
* [ENHANCEMENT] Remote Read: Add `prometheus_remote_storage_remote_read_queries` metric tracking currently in-flight remote read queries. #4677
* [ENHANCEMENT] Remote Read: Reduced memory usage. #4655
* [ENHANCEMENT] Discovery: Add `prometheus_sd_discovered_targets`, `prometheus_sd_received_updates_total`, `prometheus_sd_updates_delayed_total`, and `prometheus_sd_updates_total` metrics for discovery subsystem. #4667
* [ENHANCEMENT] Discovery: Improve performance of previously slow updates of changes of targets. #4526
* [ENHANCEMENT] Kubernetes SD: Add extended metrics. #4458
* [ENHANCEMENT] OpenStack SD: Support discovering instances from all projects. #4682
* [ENHANCEMENT] OpenStack SD: Discover all interfaces. #4649
* [ENHANCEMENT] OpenStack SD: Support `tls_config` for the used HTTP client. #4654
* [ENHANCEMENT] Triton SD: Add ability to filter triton_sd targets by pre-defined groups. #4701
* [ENHANCEMENT] Web UI: Avoid browser spell-checking in expression field. #4728
* [ENHANCEMENT] Web UI: Add scrape duration and last evaluation time in targets and rules pages. #4722
* [ENHANCEMENT] Web UI: Improve rule view by wrapping lines. #4702
* [ENHANCEMENT] Rules: Error out at load time for invalid templates, rather than at evaluation time. #4537
* [ENHANCEMENT] TSDB: Add metrics for WAL operations. #4692
* [BUGFIX] Change max/min over_time to handle NaNs properly. #4386
* [BUGFIX] Check label name for `count_values` PromQL function. #4585
* [BUGFIX] Ensure that vectors and matrices do not contain identical label-sets. #4589

## 2.4.3 / 2018-10-04

* [BUGFIX] Fix panic when using custom EC2 API for SD #4672
* [BUGFIX] Fix panic when Zookeeper SD cannot connect to servers #4669
* [BUGFIX] Make the skip_head an optional parameter for snapshot API #4674

## 2.4.2 / 2018-09-21

The last release didn't have bugfix included due to a vendoring error.

* [BUGFIX] Handle WAL corruptions properly prometheus/tsdb#389
* [BUGFIX] Handle WAL migrations correctly on Windows prometheus/tsdb#392

## 2.4.1 / 2018-09-19

* [ENHANCEMENT] New TSDB metrics prometheus/tsdb#375 prometheus/tsdb#363
* [BUGFIX] Render UI correctly for Windows #4616

## 2.4.0 / 2018-09-11

This release includes multiple bugfixes and features. Further, the WAL implementation has been re-written so the storage is not forward compatible. Prometheus 2.3 storage will work on 2.4 but not vice-versa.

* [CHANGE] Reduce remote write default retries #4279
* [CHANGE] Remove /heap endpoint #4460
* [FEATURE] Persist alert 'for' state across restarts #4061
* [FEATURE] Add API providing per target metric metadata #4183
* [FEATURE] Add API providing recording and alerting rules #4318 #4501
* [ENHANCEMENT] Brand new WAL implementation for TSDB. Forwards incompatible with previous WAL.
* [ENHANCEMENT] Show rule evaluation errors in UI #4457
* [ENHANCEMENT] Throttle resends of alerts to Alertmanager #4538
* [ENHANCEMENT] Send EndsAt along with the alert to Alertmanager #4550
* [ENHANCEMENT] Limit the samples returned by remote read endpoint #4532
* [ENHANCEMENT] Limit the data read in through remote read #4239
* [ENHANCEMENT] Coalesce identical SD configurations #3912
* [ENHANCEMENT] `promtool`: Add new commands for debugging and querying #4247 #4308 #4346 #4454
* [ENHANCEMENT] Update console examples for node_exporter v0.16.0 #4208
* [ENHANCEMENT] Optimize PromQL aggregations #4248
* [ENHANCEMENT] Remote read: Add Offset to hints #4226
* [ENHANCEMENT] `consul_sd`: Add support for ServiceMeta field #4280
* [ENHANCEMENT] `ec2_sd`: Maintain order of subnet_id label #4405
* [ENHANCEMENT] `ec2_sd`: Add support for custom endpoint to support EC2 compliant APIs #4333
* [ENHANCEMENT] `ec2_sd`: Add instance_owner label #4514
* [ENHANCEMENT] `azure_sd`: Add support for VMSS discovery and multiple environments #4202 #4569
* [ENHANCEMENT] `gce_sd`: Add instance_id label #4488
* [ENHANCEMENT] Forbid rule-abiding robots from indexing #4266
* [ENHANCEMENT] Log virtual memory limits on startup #4418
* [BUGFIX] Wait for service discovery to stop before exiting #4508
* [BUGFIX] Render SD configs properly #4338
* [BUGFIX] Only add LookbackDelta to vector selectors #4399
* [BUGFIX] `ec2_sd`: Handle panic-ing nil pointer #4469
* [BUGFIX] `consul_sd`: Stop leaking connections #4443
* [BUGFIX] Use templated labels also to identify alerts #4500
* [BUGFIX] Reduce floating point errors in stddev and related functions #4533
* [BUGFIX] Log errors while encoding responses #4359

## 2.3.2 / 2018-07-12

* [BUGFIX] Fix various tsdb bugs #4369
* [BUGFIX] Reorder startup and shutdown to prevent panics. #4321
* [BUGFIX] Exit with non-zero code on error #4296
* [BUGFIX] discovery/kubernetes/ingress: fix scheme discovery #4329
* [BUGFIX] Fix race in zookeeper sd #4355
* [BUGFIX] Better timeout handling in promql #4291 #4300
* [BUGFIX] Propagate errors when selecting series from the tsdb #4136

## 2.3.1 / 2018-06-19

* [BUGFIX] Avoid infinite loop on duplicate NaN values. #4275
* [BUGFIX] Fix nil pointer deference when using various API endpoints #4282
* [BUGFIX] config: set target group source index during unmarshaling #4245
* [BUGFIX] discovery/file: fix logging #4178
* [BUGFIX] kubernetes_sd: fix namespace filtering #4285
* [BUGFIX] web: restore old path prefix behavior #4273
* [BUGFIX] web: remove security headers added in 2.3.0 #4259

## 2.3.0 / 2018-06-05

* [CHANGE] `marathon_sd`: use `auth_token` and `auth_token_file` for token-based authentication instead of `bearer_token` and `bearer_token_file` respectively.
* [CHANGE] Metric names for HTTP server metrics changed
* [FEATURE] Add query commands to promtool
* [FEATURE] Add security headers to HTTP server responses
* [FEATURE] Pass query hints via remote read API
* [FEATURE] Basic auth passwords can now be configured via file across all configuration
* [ENHANCEMENT] Optimize PromQL and API serialization for memory usage and allocations
* [ENHANCEMENT] Limit number of dropped targets in web UI
* [ENHANCEMENT] Consul and EC2 service discovery allow using server-side filtering for performance improvement
* [ENHANCEMENT] Add advanced filtering configuration to EC2 service discovery
* [ENHANCEMENT] `marathon_sd`: adds support for basic and bearer authentication, plus all other common HTTP client options (TLS config, proxy URL, etc.)
* [ENHANCEMENT] Provide machine type metadata and labels in GCE service discovery
* [ENHANCEMENT] Add pod controller kind and name to Kubernetes service discovery data
* [ENHANCEMENT] Move TSDB to flock-based log file that works with Docker containers
* [BUGFIX] Properly propagate storage errors in PromQL
* [BUGFIX] Fix path prefix for web pages
* [BUGFIX] Fix goroutine leak in Consul service discovery
* [BUGFIX] Fix races in scrape manager
* [BUGFIX] Fix OOM for very large k in PromQL topk() queries
* [BUGFIX] Make remote write more resilient to unavailable receivers
* [BUGFIX] Make remote write shutdown cleanly
* [BUGFIX] Don't leak files on errors in TSDB's tombstone cleanup
* [BUGFIX] Unary minus expressions now removes the metric name from results
* [BUGFIX] Fix bug that lead to wrong amount of samples considered for time range expressions

## 2.2.1 / 2018-03-13

* [BUGFIX] Fix data loss in TSDB on compaction
* [BUGFIX] Correctly stop timer in remote-write path
* [BUGFIX] Fix deadlock triggered by loading targets page
* [BUGFIX] Fix incorrect buffering of samples on range selection queries
* [BUGFIX] Handle large index files on windows properly

## 2.2.0 / 2018-03-08

* [CHANGE] Rename file SD mtime metric.
* [CHANGE] Send target update on empty pod IP in Kubernetes SD.
* [FEATURE] Add API endpoint for flags.
* [FEATURE] Add API endpoint for dropped targets.
* [FEATURE] Display annotations on alerts page.
* [FEATURE] Add option to skip head data when taking snapshots.
* [ENHANCEMENT] Federation performance improvement.
* [ENHANCEMENT] Read bearer token file on every scrape.
* [ENHANCEMENT] Improve typeahead on `/graph` page.
* [ENHANCEMENT] Change rule file formatting.
* [ENHANCEMENT] Set consul server default to `localhost:8500`.
* [ENHANCEMENT] Add dropped Alertmanagers to API info endpoint.
* [ENHANCEMENT] Add OS type meta label to Azure SD.
* [ENHANCEMENT] Validate required fields in SD configuration.
* [BUGFIX] Prevent stack overflow on deep recursion in TSDB.
* [BUGFIX] Correctly read offsets in index files that are greater than 4GB.
* [BUGFIX] Fix scraping behavior for empty labels.
* [BUGFIX] Drop metric name for bool modifier.
* [BUGFIX] Fix races in discovery.
* [BUGFIX] Fix Kubernetes endpoints SD for empty subsets.
* [BUGFIX] Throttle updates from SD providers, which caused increased CPU usage and allocations.
* [BUGFIX] Fix TSDB block reload issue.
* [BUGFIX] Fix PromQL printing of empty `without()`.
* [BUGFIX] Don't reset FiredAt for inactive alerts.
* [BUGFIX] Fix erroneous file version changes and repair existing data.

## 2.1.0 / 2018-01-19

* [FEATURE] New Service Discovery UI showing labels before and after relabelling.
* [FEATURE] New Admin APIs added to v1 to delete, snapshot and remove tombstones.
* [ENHANCEMENT] The graph UI autocomplete now includes your previous queries.
* [ENHANCEMENT] Federation is now much faster for large numbers of series.
* [ENHANCEMENT] Added new metrics to measure rule timings.
* [ENHANCEMENT] Rule evaluation times added to the rules UI.
* [ENHANCEMENT] Added metrics to measure modified time of file SD files.
* [ENHANCEMENT] Kubernetes SD now includes POD UID in discovery metadata.
* [ENHANCEMENT] The Query APIs now return optional stats on query execution times.
* [ENHANCEMENT] The index now no longer has the 4GiB size limit and is also smaller.
* [BUGFIX] Remote read `read_recent` option is now false by default.
* [BUGFIX] Pass the right configuration to each Alertmanager (AM) when using multiple AM configs.
* [BUGFIX] Fix not-matchers not selecting series with labels unset.
* [BUGFIX] tsdb: Fix occasional panic in head block.
* [BUGFIX] tsdb: Close files before deletion to fix retention issues on Windows and NFS.
* [BUGFIX] tsdb: Cleanup and do not retry failing compactions.
* [BUGFIX] tsdb: Close WAL while shutting down.

## 2.0.0 / 2017-11-08

This release includes a completely rewritten storage, huge performance
improvements, but also many backwards incompatible changes. For more
information, read the announcement blog post and migration guide.

<https://prometheus.io/blog/2017/11/08/announcing-prometheus-2-0/>
<https://prometheus.io/docs/prometheus/2.0/migration/>

* [CHANGE] Completely rewritten storage layer, with WAL. This is not backwards compatible with 1.x storage, and many flags have changed/disappeared.
* [CHANGE] New staleness behavior. Series now marked stale after target scrapes no longer return them, and soon after targets disappear from service discovery.
* [CHANGE] Rules files use YAML syntax now. Conversion tool added to promtool.
* [CHANGE] Removed `count_scalar`, `drop_common_labels` functions and `keep_common` modifier from PromQL.
* [CHANGE] Rewritten exposition format parser with much higher performance. The Protobuf exposition format is no longer supported.
* [CHANGE] Example console templates updated for new storage and metrics names. Examples other than node exporter and Prometheus removed.
* [CHANGE] Admin and lifecycle APIs now disabled by default, can be re-enabled via flags
* [CHANGE] Flags switched to using Kingpin, all flags are now --flagname rather than -flagname.
* [FEATURE/CHANGE] Remote read can be configured to not read data which is available locally. This is enabled by default.
* [FEATURE] Rules can be grouped now. Rules within a rule group are executed sequentially.
* [FEATURE] Added experimental GRPC apis
* [FEATURE] Add timestamp() function to PromQL.
* [ENHANCEMENT] Remove remote read from the query path if no remote storage is configured.
* [ENHANCEMENT] Bump Consul HTTP client timeout to not match the Consul SD watch timeout.
* [ENHANCEMENT] Go-conntrack added to provide HTTP connection metrics.
* [BUGFIX] Fix connection leak in Consul SD.

## 1.8.2 / 2017-11-04

* [BUGFIX] EC2 service discovery: Do not crash if tags are empty.

## 1.8.1 / 2017-10-19

* [BUGFIX] Correctly handle external labels on remote read endpoint

## 1.8.0 / 2017-10-06

* [CHANGE] Rule links link to the _Console_ tab rather than the _Graph_ tab to
  not trigger expensive range queries by default.
* [FEATURE] Ability to act as a remote read endpoint for other Prometheus
  servers.
* [FEATURE] K8s SD: Support discovery of ingresses.
* [FEATURE] Consul SD: Support for node metadata.
* [FEATURE] Openstack SD: Support discovery of hypervisors.
* [FEATURE] Expose current Prometheus config via `/status/config`.
* [FEATURE] Allow to collapse jobs on `/targets` page.
* [FEATURE] Add `/-/healthy` and `/-/ready` endpoints.
* [FEATURE] Add color scheme support to console templates.
* [ENHANCEMENT] Remote storage connections use HTTP keep-alive.
* [ENHANCEMENT] Improved logging about remote storage.
* [ENHANCEMENT] Relaxed URL validation.
* [ENHANCEMENT] Openstack SD: Handle instances without IP.
* [ENHANCEMENT] Make remote storage queue manager configurable.
* [ENHANCEMENT] Validate metrics returned from remote read.
* [ENHANCEMENT] EC2 SD: Set a default region.
* [ENHANCEMENT] Changed help link to `https://prometheus.io/docs`.
* [BUGFIX] Fix floating-point precision issue in `deriv` function.
* [BUGFIX] Fix pprof endpoints when -web.route-prefix or -web.external-url is
  used.
* [BUGFIX] Fix handling of `null` target groups in file-based SD.
* [BUGFIX] Set the sample timestamp in date-related PromQL functions.
* [BUGFIX] Apply path prefix to redirect from deprecated graph URL.
* [BUGFIX] Fixed tests on MS Windows.
* [BUGFIX] Check for invalid UTF-8 in label values after relabeling.

## 1.7.2 / 2017-09-26

* [BUGFIX] Correctly remove all targets from DNS service discovery if the
  corresponding DNS query succeeds and returns an empty result.
* [BUGFIX] Correctly parse resolution input in expression browser.
* [BUGFIX] Consistently use UTC in the date picker of the expression browser.
* [BUGFIX] Correctly handle multiple ports in Marathon service discovery.
* [BUGFIX] Fix HTML escaping so that HTML templates compile with Go1.9.
* [BUGFIX] Prevent number of remote write shards from going negative.
* [BUGFIX] In the graphs created by the expression browser, render very large
  and small numbers in a readable way.
* [BUGFIX] Fix a rarely occurring iterator issue in varbit encoded chunks.

## 1.7.1 / 2017-06-12

* [BUGFIX] Fix double prefix redirect.

## 1.7.0 / 2017-06-06

* [CHANGE] Compress remote storage requests and responses with unframed/raw snappy.
* [CHANGE] Properly ellide secrets in config.
* [FEATURE] Add OpenStack service discovery.
* [FEATURE] Add ability to limit Kubernetes service discovery to certain namespaces.
* [FEATURE] Add metric for discovered number of Alertmanagers.
* [ENHANCEMENT] Print system information (uname) on start up.
* [ENHANCEMENT] Show gaps in graphs on expression browser.
* [ENHANCEMENT] Promtool linter checks counter naming and more reserved labels.
* [BUGFIX] Fix broken Mesos discovery.
* [BUGFIX] Fix redirect when external URL is set.
* [BUGFIX] Fix mutation of active alert elements by notifier.
* [BUGFIX] Fix HTTP error handling for remote write.
* [BUGFIX] Fix builds for Solaris/Illumos.
* [BUGFIX] Fix overflow checking in global config.
* [BUGFIX] Fix log level reporting issue.
* [BUGFIX] Fix ZooKeeper serverset discovery can become out-of-sync.

## 1.6.3 / 2017-05-18

* [BUGFIX] Fix disappearing Alertmanager targets in Alertmanager discovery.
* [BUGFIX] Fix panic with remote_write on ARMv7.
* [BUGFIX] Fix stacked graphs to adapt min/max values.

## 1.6.2 / 2017-05-11

* [BUGFIX] Fix potential memory leak in Kubernetes service discovery

## 1.6.1 / 2017-04-19

* [BUGFIX] Don't panic if storage has no FPs even after initial wait

## 1.6.0 / 2017-04-14

* [CHANGE] Replaced the remote write implementations for various backends by a
  generic write interface with example adapter implementation for various
  backends. Note that both the previous and the current remote write
  implementations are **experimental**.
* [FEATURE] New flag `-storage.local.target-heap-size` to tell Prometheus about
  the desired heap size. This deprecates the flags
  `-storage.local.memory-chunks` and `-storage.local.max-chunks-to-persist`,
  which are kept for backward compatibility.
* [FEATURE] Add `check-metrics` to `promtool` to lint metric names.
* [FEATURE] Add Joyent Triton discovery.
* [FEATURE] `X-Prometheus-Scrape-Timeout-Seconds` header in HTTP scrape
  requests.
* [FEATURE] Remote read interface, including example for InfluxDB. **Experimental.**
* [FEATURE] Enable Consul SD to connect via TLS.
* [FEATURE] Marathon SD supports multiple ports.
* [FEATURE] Marathon SD supports bearer token for authentication.
* [FEATURE] Custom timeout for queries.
* [FEATURE] Expose `buildQueryUrl` in `graph.js`.
* [FEATURE] Add `rickshawGraph` property to the graph object in console
  templates.
* [FEATURE] New metrics exported by Prometheus itself:
  * Summary `prometheus_engine_query_duration_seconds`
  * Counter `prometheus_evaluator_iterations_missed_total`
  * Counter `prometheus_evaluator_iterations_total`
  * Gauge `prometheus_local_storage_open_head_chunks`
  * Gauge `prometheus_local_storage_target_heap_size`
* [ENHANCEMENT] Reduce shut-down time by interrupting an ongoing checkpoint
  before starting the final checkpoint.
* [ENHANCEMENT] Auto-tweak times between checkpoints to limit time spent in
  checkpointing to 50%.
* [ENHANCEMENT] Improved crash recovery deals better with certain index
  corruptions.
* [ENHANCEMENT] Graphing deals better with constant time series.
* [ENHANCEMENT] Retry remote writes on recoverable errors.
* [ENHANCEMENT] Evict unused chunk descriptors during crash recovery to limit
  memory usage.
* [ENHANCEMENT] Smoother disk usage during series maintenance.
* [ENHANCEMENT] Targets on targets page sorted by instance within a job.
* [ENHANCEMENT] Sort labels in federation.
* [ENHANCEMENT] Set `GOGC=40` by default, which results in much better memory
  utilization at the price of slightly higher CPU usage. If `GOGC` is set by
  the user, it is still honored as usual.
* [ENHANCEMENT] Close head chunks after being idle for the duration of the
  configured staleness delta. This helps to persist and evict head chunk of
  stale series more quickly.
* [ENHANCEMENT] Stricter checking of relabel config.
* [ENHANCEMENT] Cache busters for static web content.
* [ENHANCEMENT] Send Prometheus-specific user-agent header during scrapes.
* [ENHANCEMENT] Improved performance of series retention cut-off.
* [ENHANCEMENT] Mitigate impact of non-atomic sample ingestion on
  `histogram_quantile` by enforcing buckets to be monotonic.
* [ENHANCEMENT] Released binaries built with Go 1.8.1.
* [BUGFIX] Send `instance=""` with federation if `instance` not set.
* [BUGFIX] Update to new `client_golang` to get rid of unwanted quantile
  metrics in summaries.
* [BUGFIX] Introduce several additional guards against data corruption.
* [BUGFIX] Mark storage dirty and increment
  `prometheus_local_storage_persist_errors_total` on all relevant errors.
* [BUGFIX] Propagate storage errors as 500 in the HTTP API.
* [BUGFIX] Fix int64 overflow in timestamps in the HTTP API.
* [BUGFIX] Fix deadlock in Zookeeper SD.
* [BUGFIX] Fix fuzzy search problems in the web-UI auto-completion.

## 1.5.3 / 2017-05-11

* [BUGFIX] Fix potential memory leak in Kubernetes service discovery

## 1.5.2 / 2017-02-10

* [BUGFIX] Fix series corruption in a special case of series maintenance where
  the minimum series-file-shrink-ratio kicks in.
* [BUGFIX] Fix two panic conditions both related to processing a series
  scheduled to be quarantined.
* [ENHANCEMENT] Binaries built with Go1.7.5.

## 1.5.1 / 2017-02-07

* [BUGFIX] Don't lose fully persisted memory series during checkpointing.
* [BUGFIX] Fix intermittently failing relabeling.
* [BUGFIX] Make `-storage.local.series-file-shrink-ratio` work.
* [BUGFIX] Remove race condition from TestLoop.

## 1.5.0 / 2017-01-23

* [CHANGE] Use lexicographic order to sort alerts by name.
* [FEATURE] Add Joyent Triton discovery.
* [FEATURE] Add scrape targets and alertmanager targets API.
* [FEATURE] Add various persistence related metrics.
* [FEATURE] Add various query engine related metrics.
* [FEATURE] Add ability to limit scrape samples, and related metrics.
* [FEATURE] Add labeldrop and labelkeep relabelling actions.
* [FEATURE] Display current working directory on status-page.
* [ENHANCEMENT] Strictly use ServiceAccount for in cluster configuration on Kubernetes.
* [ENHANCEMENT] Various performance and memory-management improvements.
* [BUGFIX] Fix basic auth for alertmanagers configured via flag.
* [BUGFIX] Don't panic on decoding corrupt data.
* [BUGFIX] Ignore dotfiles in data directory.
* [BUGFIX] Abort on intermediate federation errors.

## 1.4.1 / 2016-11-28

* [BUGFIX] Fix Consul service discovery

## 1.4.0 / 2016-11-25

* [FEATURE] Allow configuring Alertmanagers via service discovery
* [FEATURE] Display used Alertmanagers on runtime page in the UI
* [FEATURE] Support profiles in AWS EC2 service discovery configuration
* [ENHANCEMENT] Remove duplicated logging of Kubernetes client errors
* [ENHANCEMENT] Add metrics about Kubernetes service discovery
* [BUGFIX] Update alert annotations on re-evaluation
* [BUGFIX] Fix export of group modifier in PromQL queries
* [BUGFIX] Remove potential deadlocks in several service discovery implementations
* [BUGFIX] Use proper float64 modulo in PromQL `%` binary operations
* [BUGFIX] Fix crash bug in Kubernetes service discovery

## 1.3.1 / 2016-11-04

This bug-fix release pulls in the fixes from the 1.2.3 release.

* [BUGFIX] Correctly handle empty Regex entry in relabel config.
* [BUGFIX] MOD (`%`) operator doesn't panic with small floating point numbers.
* [BUGFIX] Updated miekg/dns vendoring to pick up upstream bug fixes.
* [ENHANCEMENT] Improved DNS error reporting.

## 1.2.3 / 2016-11-04

Note that this release is chronologically after 1.3.0.

* [BUGFIX] Correctly handle end time before start time in range queries.
* [BUGFIX] Error on negative `-storage.staleness-delta`
* [BUGFIX] Correctly handle empty Regex entry in relabel config.
* [BUGFIX] MOD (`%`) operator doesn't panic with small floating point numbers.
* [BUGFIX] Updated miekg/dns vendoring to pick up upstream bug fixes.
* [ENHANCEMENT] Improved DNS error reporting.

## 1.3.0 / 2016-11-01

This is a breaking change to the Kubernetes service discovery.

* [CHANGE] Rework Kubernetes SD.
* [FEATURE] Add support for interpolating `target_label`.
* [FEATURE] Add GCE metadata as Prometheus meta labels.
* [ENHANCEMENT] Add EC2 SD metrics.
* [ENHANCEMENT] Add Azure SD metrics.
* [ENHANCEMENT] Add fuzzy search to `/graph` textarea.
* [ENHANCEMENT] Always show instance labels on target page.
* [BUGFIX] Validate query end time is not before start time.
* [BUGFIX] Error on negative `-storage.staleness-delta`

## 1.2.2 / 2016-10-30

* [BUGFIX] Correctly handle on() in alerts.
* [BUGFIX] UI: Deal properly with aborted requests.
* [BUGFIX] UI: Decode URL query parameters properly.
* [BUGFIX] Storage: Deal better with data corruption (non-monotonic timestamps).
* [BUGFIX] Remote storage: Re-add accidentally removed timeout flag.
* [BUGFIX] Updated a number of vendored packages to pick up upstream bug fixes.

## 1.2.1 / 2016-10-10

* [BUGFIX] Count chunk evictions properly so that the server doesn't
  assume it runs out of memory and subsequently throttles ingestion.
* [BUGFIX] Use Go1.7.1 for prebuilt binaries to fix issues on MacOS Sierra.

## 1.2.0 / 2016-10-07

* [FEATURE] Cleaner encoding of query parameters in `/graph` URLs.
* [FEATURE] PromQL: Add `minute()` function.
* [FEATURE] Add GCE service discovery.
* [FEATURE] Allow any valid UTF-8 string as job name.
* [FEATURE] Allow disabling local storage.
* [FEATURE] EC2 service discovery: Expose `ec2_instance_state`.
* [ENHANCEMENT] Various performance improvements in local storage.
* [BUGFIX] Zookeeper service discovery: Remove deleted nodes.
* [BUGFIX] Zookeeper service discovery: Resync state after Zookeeper failure.
* [BUGFIX] Remove JSON from HTTP Accept header.
* [BUGFIX] Fix flag validation of Alertmanager URL.
* [BUGFIX] Fix race condition on shutdown.
* [BUGFIX] Do not fail Consul discovery on Prometheus startup when Consul
  is down.
* [BUGFIX] Handle NaN in `changes()` correctly.
* [CHANGE] **Experimental** remote write path: Remove use of gRPC.
* [CHANGE] **Experimental** remote write path: Configuration via config file
  rather than command line flags.
* [FEATURE] **Experimental** remote write path: Add HTTP basic auth and TLS.
* [FEATURE] **Experimental** remote write path: Support for relabelling.

## 1.1.3 / 2016-09-16

* [ENHANCEMENT] Use golang-builder base image for tests in CircleCI.
* [ENHANCEMENT] Added unit tests for federation.
* [BUGFIX] Correctly de-dup metric families in federation output.

## 1.1.2 / 2016-09-08

* [BUGFIX] Allow label names that coincide with keywords.

## 1.1.1 / 2016-09-07

* [BUGFIX] Fix IPv6 escaping in service discovery integrations
* [BUGFIX] Fix default scrape port assignment for IPv6

## 1.1.0 / 2016-09-03

* [FEATURE] Add `quantile` and `quantile_over_time`.
* [FEATURE] Add `stddev_over_time` and `stdvar_over_time`.
* [FEATURE] Add various time and date functions.
* [FEATURE] Added `toUpper` and `toLower` formatting to templates.
* [FEATURE] Allow relabeling of alerts.
* [FEATURE] Allow URLs in targets defined via a JSON file.
* [FEATURE] Add idelta function.
* [FEATURE] 'Remove graph' button on the /graph page.
* [FEATURE] Kubernetes SD: Add node name and host IP to pod discovery.
* [FEATURE] New remote storage write path. EXPERIMENTAL!
* [ENHANCEMENT] Improve time-series index lookups.
* [ENHANCEMENT] Forbid invalid relabel configurations.
* [ENHANCEMENT] Improved various tests.
* [ENHANCEMENT] Add crash recovery metric 'started_dirty'.
* [ENHANCEMENT] Fix (and simplify) populating series iterators.
* [ENHANCEMENT] Add job link on target page.
* [ENHANCEMENT] Message on empty Alerts page.
* [ENHANCEMENT] Various internal code refactorings and clean-ups.
* [ENHANCEMENT] Various improvements in the build system.
* [BUGFIX] Catch errors when unmarshaling delta/doubleDelta encoded chunks.
* [BUGFIX] Fix data race in lexer and lexer test.
* [BUGFIX] Trim stray whitespace from bearer token file.
* [BUGFIX] Avoid divide-by-zero panic on query_range?step=0.
* [BUGFIX] Detect invalid rule files at startup.
* [BUGFIX] Fix counter reset treatment in PromQL.
* [BUGFIX] Fix rule HTML escaping issues.
* [BUGFIX] Remove internal labels from alerts sent to AM.

## 1.0.2 / 2016-08-24

* [BUGFIX] Clean up old targets after config reload.

## 1.0.1 / 2016-07-21

* [BUGFIX] Exit with error on non-flag command-line arguments.
* [BUGFIX] Update example console templates to new HTTP API.
* [BUGFIX] Re-add logging flags.

## 1.0.0 / 2016-07-18

* [CHANGE] Remove deprecated query language keywords
* [CHANGE] Change Kubernetes SD to require specifying Kubernetes role
* [CHANGE] Use service address in Consul SD if available
* [CHANGE] Standardize all Prometheus internal metrics to second units
* [CHANGE] Remove unversioned legacy HTTP API
* [CHANGE] Remove legacy ingestion of JSON metric format
* [CHANGE] Remove deprecated `target_groups` configuration
* [FEATURE] Add binary power operation to PromQL
* [FEATURE] Add `count_values` aggregator
* [FEATURE] Add `-web.route-prefix` flag
* [FEATURE] Allow `on()`, `by()`, `without()` in PromQL with empty label sets
* [ENHANCEMENT] Make `topk/bottomk` query functions aggregators
* [BUGFIX] Fix annotations in alert rule printing
* [BUGFIX] Expand alert templating at evaluation time
* [BUGFIX] Fix edge case handling in crash recovery
* [BUGFIX] Hide testing package flags from help output

## 0.20.0 / 2016-06-15

This release contains multiple breaking changes to the configuration schema.

* [FEATURE] Allow configuring multiple Alertmanagers
* [FEATURE] Add server name to TLS configuration
* [FEATURE] Add labels for all node addresses and discover node port if available in Kubernetes SD
* [ENHANCEMENT] More meaningful configuration errors
* [ENHANCEMENT] Round scraping timestamps to milliseconds in web UI
* [ENHANCEMENT] Make number of storage fingerprint locks configurable
* [BUGFIX] Fix date parsing in console template graphs
* [BUGFIX] Fix static console files in Docker images
* [BUGFIX] Fix console JS XHR requests for IE11
* [BUGFIX] Add missing path prefix in new status page
* [CHANGE] Rename `target_groups` to `static_configs` in config files
* [CHANGE] Rename `names` to `files` in file SD configuration
* [CHANGE] Remove kubelet port config option in Kubernetes SD configuration

## 0.19.3 / 2016-06-14

* [BUGFIX] Handle Marathon apps with zero ports
* [BUGFIX] Fix startup panic in retrieval layer

## 0.19.2 / 2016-05-29

* [BUGFIX] Correctly handle `GROUP_LEFT` and `GROUP_RIGHT` without labels in
  string representation of expressions and in rules.
* [BUGFIX] Use `-web.external-url` for new status endpoints.

## 0.19.1 / 2016-05-25

* [BUGFIX] Handle service discovery panic affecting Kubernetes SD
* [BUGFIX] Fix web UI display issue in some browsers

## 0.19.0 / 2016-05-24

This version contains a breaking change to the query language. Please read
the documentation on the grouping behavior of vector matching:

<https://prometheus.io/docs/querying/operators/#vector-matching>

* [FEATURE] Add experimental Microsoft Azure service discovery
* [FEATURE] Add `ignoring` modifier for binary operations
* [FEATURE] Add pod discovery to Kubernetes service discovery
* [CHANGE] Vector matching takes grouping labels from one-side
* [ENHANCEMENT] Support time range on /api/v1/series endpoint
* [ENHANCEMENT] Partition status page into individual pages
* [BUGFIX] Fix issue of hanging target scrapes

## 0.18.0 / 2016-04-18

* [BUGFIX] Fix operator precedence in PromQL
* [BUGFIX] Never drop still open head chunk
* [BUGFIX] Fix missing 'keep_common' when printing AST node
* [CHANGE/BUGFIX] Target identity considers path and parameters additionally to host and port
* [CHANGE] Rename metric `prometheus_local_storage_invalid_preload_requests_total` to `prometheus_local_storage_non_existent_series_matches_total`
* [CHANGE] Support for old alerting rule syntax dropped
* [FEATURE] Deduplicate targets within the same scrape job
* [FEATURE] Add varbit chunk encoding (higher compression, more CPU usage – disabled by default)
* [FEATURE] Add `holt_winters` query function
* [FEATURE] Add relative complement `unless` operator to PromQL
* [ENHANCEMENT] Quarantine series file if data corruption is encountered (instead of crashing)
* [ENHANCEMENT] Validate Alertmanager URL
* [ENHANCEMENT] Use UTC for build timestamp
* [ENHANCEMENT] Improve index query performance (especially for active time series)
* [ENHANCEMENT] Instrument configuration reload duration
* [ENHANCEMENT] Instrument retrieval layer
* [ENHANCEMENT] Add Go version to `prometheus_build_info` metric

## 0.17.0 / 2016-03-02

This version no longer works with Alertmanager 0.0.4 and earlier!
The alerting rule syntax has changed as well but the old syntax is supported
up until version 0.18.

All regular expressions in PromQL are anchored now, matching the behavior of
regular expressions in config files.

* [CHANGE] Integrate with Alertmanager 0.1.0 and higher
* [CHANGE] Degraded storage mode renamed to rushed mode
* [CHANGE] New alerting rule syntax
* [CHANGE] Add label validation on ingestion
* [CHANGE] Regular expression matchers in PromQL are anchored
* [FEATURE] Add `without` aggregation modifier
* [FEATURE] Send alert resolved notifications to Alertmanager
* [FEATURE] Allow millisecond precision in configuration file
* [FEATURE] Support AirBnB's Smartstack Nerve for service discovery
* [ENHANCEMENT] Storage switches less often between regular and rushed mode.
* [ENHANCEMENT] Storage switches into rushed mode if there are too many memory chunks.
* [ENHANCEMENT] Added more storage instrumentation
* [ENHANCEMENT] Improved instrumentation of notification handler
* [BUGFIX] Do not count head chunks as chunks waiting for persistence
* [BUGFIX] Handle OPTIONS HTTP requests to the API correctly
* [BUGFIX] Parsing of ranges in PromQL fixed
* [BUGFIX] Correctly validate URL flag parameters
* [BUGFIX] Log argument parse errors
* [BUGFIX] Properly handle creation of target with bad TLS config
* [BUGFIX] Fix of checkpoint timing issue

## 0.16.2 / 2016-01-18

* [FEATURE] Multiple authentication options for EC2 discovery added
* [FEATURE] Several meta labels for EC2 discovery added
* [FEATURE] Allow full URLs in static target groups (used e.g. by the `blackbox_exporter`)
* [FEATURE] Add Graphite remote-storage integration
* [FEATURE] Create separate Kubernetes targets for services and their endpoints
* [FEATURE] Add `clamp_{min,max}` functions to PromQL
* [FEATURE] Omitted time parameter in API query defaults to now
* [ENHANCEMENT] Less frequent time series file truncation
* [ENHANCEMENT] Instrument number of  manually deleted time series
* [ENHANCEMENT] Ignore lost+found directory during storage version detection
* [CHANGE] Kubernetes `masters` renamed to `api_servers`
* [CHANGE] "Healthy" and "unhealthy" targets are now called "up" and "down" in the web UI
* [CHANGE] Remove undocumented 2nd argument of the `delta` function.
  (This is a BREAKING CHANGE for users of the undocumented 2nd argument.)
* [BUGFIX] Return proper HTTP status codes on API errors
* [BUGFIX] Fix Kubernetes authentication configuration
* [BUGFIX] Fix stripped OFFSET from in rule evaluation and display
* [BUGFIX] Do not crash on failing Consul SD initialization
* [BUGFIX] Revert changes to metric auto-completion
* [BUGFIX] Add config overflow validation for TLS configuration
* [BUGFIX] Skip already watched Zookeeper nodes in serverset SD
* [BUGFIX] Don't federate stale samples
* [BUGFIX] Move NaN to end of result for `topk/bottomk/sort/sort_desc/min/max`
* [BUGFIX] Limit extrapolation of `delta/rate/increase`
* [BUGFIX] Fix unhandled error in rule evaluation

Some changes to the Kubernetes service discovery were integration since
it was released as a beta feature.

## 0.16.1 / 2015-10-16

* [FEATURE] Add `irate()` function.
* [ENHANCEMENT] Improved auto-completion in expression browser.
* [CHANGE] Kubernetes SD moves node label to instance label.
* [BUGFIX] Escape regexes in console templates.

## 0.16.0 / 2015-10-09

BREAKING CHANGES:

* Release tarballs now contain the built binaries in a nested directory.
* The `hash_mod` relabeling action now uses MD5 hashes instead of FNV hashes to
  achieve a better distribution.
* The DNS-SD meta label `__meta_dns_srv_name` was renamed to `__meta_dns_name`
  to reflect support for DNS record types other than `SRV`.
* The default full refresh interval for the file-based service discovery has been
  increased from 30 seconds to 5 minutes.
* In relabeling, parts of a source label that weren't matched by
  the specified regular expression are no longer included in the replacement
  output.
* Queries no longer interpolate between two data points. Instead, the resulting
  value will always be the latest value before the evaluation query timestamp.
* Regular expressions supplied via the configuration are now anchored to match
  full strings instead of substrings.
* Global labels are not appended upon storing time series anymore. Instead,
  they are only appended when communicating with external systems
  (Alertmanager, remote storages, federation). They have thus also been renamed
  from `global.labels` to `global.external_labels`.
* The names and units of metrics related to remote storage sample appends have
  been changed.
* The experimental support for writing to InfluxDB has been updated to work
  with InfluxDB 0.9.x. 0.8.x versions of InfluxDB are not supported anymore.
* Escape sequences in double- and single-quoted string literals in rules or query
  expressions are now interpreted like escape sequences in Go string literals
  (<https://golang.org/ref/spec#String_literals>).

Future breaking changes / deprecated features:

* The `delta()` function had an undocumented optional second boolean argument
  to make it behave like `increase()`. This second argument will be removed in
  the future. Migrate any occurrences of `delta(x, 1)` to use `increase(x)`
  instead.
* Support for filter operators between two scalar values (like `2 > 1`) will be
  removed in the future. These will require a `bool` modifier on the operator,
  e.g.  `2 > bool 1`.

All changes:

* [CHANGE] Renamed `global.labels` to `global.external_labels`.
* [CHANGE] Vendoring is now done via govendor instead of godep.
* [CHANGE] Change web UI root page to show the graphing interface instead of
  the server status page.
* [CHANGE] Append global labels only when communicating with external systems
  instead of storing them locally.
* [CHANGE] Change all regexes in the configuration to do full-string matches
  instead of substring matches.
* [CHANGE] Remove interpolation of vector values in queries.
* [CHANGE] For alert `SUMMARY`/`DESCRIPTION` template fields, cast the alert
  value to `float64` to work with common templating functions.
* [CHANGE] In relabeling, don't include unmatched source label parts in the
  replacement.
* [CHANGE] Change default full refresh interval for the file-based service
  discovery from 30 seconds to 5 minutes.
* [CHANGE] Rename the DNS-SD meta label `__meta_dns_srv_name` to
  `__meta_dns_name` to reflect support for other record types than `SRV`.
* [CHANGE] Release tarballs now contain the binaries in a nested directory.
* [CHANGE] Update InfluxDB write support to work with InfluxDB 0.9.x.
* [FEATURE] Support full "Go-style" escape sequences in strings and add raw
  string literals.
* [FEATURE] Add EC2 service discovery support.
* [FEATURE] Allow configuring TLS options in scrape configurations.
* [FEATURE] Add instrumentation around configuration reloads.
* [FEATURE] Add `bool` modifier to comparison operators to enable boolean
  (`0`/`1`) output instead of filtering.
* [FEATURE] In Zookeeper serverset discovery, provide `__meta_serverset_shard`
  label with the serverset shard number.
* [FEATURE] Provide `__meta_consul_service_id` meta label in Consul service
  discovery.
* [FEATURE] Allow scalar expressions in recording rules to enable use cases
  such as building constant metrics.
* [FEATURE] Add `label_replace()` and `vector()` query language functions.
* [FEATURE] In Consul service discovery, fill in the `__meta_consul_dc`
  datacenter label from the Consul agent when it's not set in the Consul SD
  config.
* [FEATURE] Scrape all services upon empty services list in Consul service
  discovery.
* [FEATURE] Add `labelmap` relabeling action to map a set of input labels to a
  set of output labels using regular expressions.
* [FEATURE] Introduce `__tmp` as a relabeling label prefix that is guaranteed
  to not be used by Prometheus internally.
* [FEATURE] Kubernetes-based service discovery.
* [FEATURE] Marathon-based service discovery.
* [FEATURE] Support multiple series names in console graphs JavaScript library.
* [FEATURE] Allow reloading configuration via web handler at `/-/reload`.
* [FEATURE] Updates to promtool to reflect new Prometheus configuration
  features.
* [FEATURE] Add `proxy_url` parameter to scrape configurations to enable use of
  proxy servers.
* [FEATURE] Add console templates for Prometheus itself.
* [FEATURE] Allow relabeling the protocol scheme of targets.
* [FEATURE] Add `predict_linear()` query language function.
* [FEATURE] Support for authentication using bearer tokens, client certs, and
  CA certs.
* [FEATURE] Implement unary expressions for vector types (`-foo`, `+foo`).
* [FEATURE] Add console templates for the SNMP exporter.
* [FEATURE] Make it possible to relabel target scrape query parameters.
* [FEATURE] Add support for `A` and `AAAA` records in DNS service discovery.
* [ENHANCEMENT] Fix several flaky tests.
* [ENHANCEMENT] Switch to common routing package.
* [ENHANCEMENT] Use more resilient metric decoder.
* [ENHANCEMENT] Update vendored dependencies.
* [ENHANCEMENT] Add compression to more HTTP handlers.
* [ENHANCEMENT] Make -web.external-url flag help string more verbose.
* [ENHANCEMENT] Improve metrics around remote storage queues.
* [ENHANCEMENT] Use Go 1.5.1 instead of Go 1.4.2 in builds.
* [ENHANCEMENT] Update the architecture diagram in the `README.md`.
* [ENHANCEMENT] Time out sample appends in retrieval layer if the storage is
  backlogging.
* [ENHANCEMENT] Make `hash_mod` relabeling action use MD5 instead of FNV to
  enable better hash distribution.
* [ENHANCEMENT] Better tracking of targets between same service discovery
  mechanisms in one scrape configuration.
* [ENHANCEMENT] Handle parser and query evaluation runtime panics more
  gracefully.
* [ENHANCEMENT] Add IDs to H2 tags on status page to allow anchored linking.
* [BUGFIX] Fix watching multiple paths with Zookeeper serverset discovery.
* [BUGFIX] Fix high CPU usage on configuration reload.
* [BUGFIX] Fix disappearing `__params` on configuration reload.
* [BUGFIX] Make `labelmap` action available through configuration.
* [BUGFIX] Fix direct access of protobuf fields.
* [BUGFIX] Fix panic on Consul request error.
* [BUGFIX] Redirect of graph endpoint for prefixed setups.
* [BUGFIX] Fix series file deletion behavior when purging archived series.
* [BUGFIX] Fix error checking and logging around checkpointing.
* [BUGFIX] Fix map initialization in target manager.
* [BUGFIX] Fix draining of file watcher events in file-based service discovery.
* [BUGFIX] Add `POST` handler for `/debug` endpoints to fix CPU profiling.
* [BUGFIX] Fix several flaky tests.
* [BUGFIX] Fix busylooping in case a scrape configuration has no target
  providers defined.
* [BUGFIX] Fix exit behavior of static target provider.
* [BUGFIX] Fix configuration reloading loop upon shutdown.
* [BUGFIX] Add missing check for nil expression in expression parser.
* [BUGFIX] Fix error handling bug in test code.
* [BUGFIX] Fix Consul port meta label.
* [BUGFIX] Fix lexer bug that treated non-Latin Unicode digits as digits.
* [CLEANUP] Remove obsolete federation example from console templates.
* [CLEANUP] Remove duplicated Bootstrap JS inclusion on graph page.
* [CLEANUP] Switch to common log package.
* [CLEANUP] Update build environment scripts and Makefiles to work better with
  native Go build mechanisms and new Go 1.5 experimental vendoring support.
* [CLEANUP] Remove logged notice about 0.14.x configuration file format change.
* [CLEANUP] Move scrape-time metric label modification into SampleAppenders.
* [CLEANUP] Switch from `github.com/client_golang/model` to
  `github.com/common/model` and related type cleanups.
* [CLEANUP] Switch from `github.com/client_golang/extraction` to
  `github.com/common/expfmt` and related type cleanups.
* [CLEANUP] Exit Prometheus when the web server encounters a startup error.
* [CLEANUP] Remove non-functional alert-silencing links on alerting page.
* [CLEANUP] General cleanups to comments and code, derived from `golint`,
  `go vet`, or otherwise.
* [CLEANUP] When entering crash recovery, tell users how to cleanly shut down
  Prometheus.
* [CLEANUP] Remove internal support for multi-statement queries in query engine.
* [CLEANUP] Update AUTHORS.md.
* [CLEANUP] Don't warn/increment metric upon encountering equal timestamps for
  the same series upon append.
* [CLEANUP] Resolve relative paths during configuration loading.

## 0.15.1 / 2015-07-27

* [BUGFIX] Fix vector matching behavior when there is a mix of equality and
  non-equality matchers in a vector selector and one matcher matches no series.
* [ENHANCEMENT] Allow overriding `GOARCH` and `GOOS` in Makefile.INCLUDE.
* [ENHANCEMENT] Update vendored dependencies.

## 0.15.0 / 2015-07-21

BREAKING CHANGES:

* Relative paths for rule files are now evaluated relative to the config file.
* External reachability flags (`-web.*`) consolidated.
* The default storage directory has been changed from `/tmp/metrics`
  to `data` in the local directory.
* The `rule_checker` tool has been replaced by `promtool` with
  different flags and more functionality.
* Empty labels are now removed upon ingestion into the
  storage. Matching empty labels is now equivalent to matching unset
  labels (`mymetric{label=""}` now matches series that don't have
  `label` set at all).
* The special `__meta_consul_tags` label in Consul service discovery
  now starts and ends with tag separators to enable easier regex
  matching.
* The default scrape interval has been changed back from 1 minute to
  10 seconds.

All changes:

* [CHANGE] Change default storage directory to `data` in the current
  working directory.
* [CHANGE] Consolidate external reachability flags (`-web.*`)into one.
* [CHANGE] Deprecate `keeping_extra` modifier keyword, rename it to
  `keep_common`.
* [CHANGE] Improve label matching performance and treat unset labels
  like empty labels in label matchers.
* [CHANGE] Remove `rule_checker` tool and add generic `promtool` CLI
  tool which allows checking rules and configuration files.
* [CHANGE] Resolve rule files relative to config file.
* [CHANGE] Restore default ScrapeInterval of 1 minute instead of 10 seconds.
* [CHANGE] Surround `__meta_consul_tags` value with tag separators.
* [CHANGE] Update node disk console for new filesystem labels.
* [FEATURE] Add Consul's `ServiceAddress`, `Address`, and `ServicePort` as
  meta labels to enable setting a custom scrape address if needed.
* [FEATURE] Add `hashmod` relabel action to allow for horizontal
  sharding of Prometheus servers.
* [FEATURE] Add `honor_labels` scrape configuration option to not
  overwrite any labels exposed by the target.
* [FEATURE] Add basic federation support on `/federate`.
* [FEATURE] Add optional `RUNBOOK` field to alert statements.
* [FEATURE] Add pre-relabel target labels to status page.
* [FEATURE] Add version information endpoint under `/version`.
* [FEATURE] Added initial stable API version 1 under `/api/v1`,
  including ability to delete series and query more metadata.
* [FEATURE] Allow configuring query parameters when scraping metrics endpoints.
* [FEATURE] Allow deleting time series via the new v1 API.
* [FEATURE] Allow individual ingested metrics to be relabeled.
* [FEATURE] Allow loading rule files from an entire directory.
* [FEATURE] Allow scalar expressions in range queries, improve error messages.
* [FEATURE] Support Zookeeper Serversets as a service discovery mechanism.
* [ENHANCEMENT] Add circleci yaml for Dockerfile test build.
* [ENHANCEMENT] Always show selected graph range, regardless of available data.
* [ENHANCEMENT] Change expression input field to multi-line textarea.
* [ENHANCEMENT] Enforce strict monotonicity of time stamps within a series.
* [ENHANCEMENT] Export build information as metric.
* [ENHANCEMENT] Improve UI of `/alerts` page.
* [ENHANCEMENT] Improve display of target labels on status page.
* [ENHANCEMENT] Improve initialization and routing functionality of web service.
* [ENHANCEMENT] Improve target URL handling and display.
* [ENHANCEMENT] New dockerfile using alpine-glibc base image and make.
* [ENHANCEMENT] Other minor fixes.
* [ENHANCEMENT] Preserve alert state across reloads.
* [ENHANCEMENT] Prettify flag help output even more.
* [ENHANCEMENT] README.md updates.
* [ENHANCEMENT] Raise error on unknown config parameters.
* [ENHANCEMENT] Refine v1 HTTP API output.
* [ENHANCEMENT] Show original configuration file contents on status
  page instead of serialized YAML.
* [ENHANCEMENT] Start HUP signal handler earlier to not exit upon HUP
  during startup.
* [ENHANCEMENT] Updated vendored dependencies.
* [BUGFIX] Do not panic in `StringToDuration()` on wrong duration unit.
* [BUGFIX] Exit on invalid rule files on startup.
* [BUGFIX] Fix a regression in the `.Path` console template variable.
* [BUGFIX] Fix chunk descriptor loading.
* [BUGFIX] Fix consoles "Prometheus" link to point to /
* [BUGFIX] Fix empty configuration file cases
* [BUGFIX] Fix float to int conversions in chunk encoding, which were
  broken for some architectures.
* [BUGFIX] Fix overflow detection for serverset config.
* [BUGFIX] Fix race conditions in retrieval layer.
* [BUGFIX] Fix shutdown deadlock in Consul SD code.
* [BUGFIX] Fix the race condition targets in the Makefile.
* [BUGFIX] Fix value display error in web console.
* [BUGFIX] Hide authentication credentials in config `String()` output.
* [BUGFIX] Increment dirty counter metric in storage only if
  `setDirty(true)` is called.
* [BUGFIX] Periodically refresh services in Consul to recover from
  missing events.
* [BUGFIX] Prevent overwrite of default global config when loading a
  configuration.
* [BUGFIX] Properly lex `\r` as whitespace in expression language.
* [BUGFIX] Validate label names in JSON target groups.
* [BUGFIX] Validate presence of regex field in relabeling configurations.
* [CLEANUP] Clean up initialization of remote storage queues.
* [CLEANUP] Fix `go vet` and `golint` violations.
* [CLEANUP] General cleanup of rules and query language code.
* [CLEANUP] Improve and simplify Dockerfile build steps.
* [CLEANUP] Improve and simplify build infrastructure, use go-bindata
  for web assets. Allow building without git.
* [CLEANUP] Move all utility packages into common `util` subdirectory.
* [CLEANUP] Refactor main, flag handling, and web package.
* [CLEANUP] Remove unused methods from `Rule` interface.
* [CLEANUP] Simplify default config handling.
* [CLEANUP] Switch human-readable times on web UI to UTC.
* [CLEANUP] Use `templates.TemplateExpander` for all page templates.
* [CLEANUP] Use new v1 HTTP API for querying and graphing.

## 0.14.0 / 2015-06-01

* [CHANGE] Configuration format changed and switched to YAML.
  (See the provided [migration tool](https://github.com/prometheus/migrate/releases).)
* [ENHANCEMENT] Redesign of state-preserving target discovery.
* [ENHANCEMENT] Allow specifying scrape URL scheme and basic HTTP auth for non-static targets.
* [FEATURE] Allow attaching meaningful labels to targets via relabeling.
* [FEATURE] Configuration/rule reloading at runtime.
* [FEATURE] Target discovery via file watches.
* [FEATURE] Target discovery via Consul.
* [ENHANCEMENT] Simplified binary operation evaluation.
* [ENHANCEMENT] More stable component initialization.
* [ENHANCEMENT] Added internal expression testing language.
* [BUGFIX] Fix graph links with path prefix.
* [ENHANCEMENT] Allow building from source without git.
* [ENHANCEMENT] Improve storage iterator performance.
* [ENHANCEMENT] Change logging output format and flags.
* [BUGFIX] Fix memory alignment bug for 32bit systems.
* [ENHANCEMENT] Improve web redirection behavior.
* [ENHANCEMENT] Allow overriding default hostname for Prometheus URLs.
* [BUGFIX] Fix double slash in URL sent to alertmanager.
* [FEATURE] Add resets() query function to count counter resets.
* [FEATURE] Add changes() query function to count the number of times a gauge changed.
* [FEATURE] Add increase() query function to calculate a counter's increase.
* [ENHANCEMENT] Limit retrievable samples to the storage's retention window.

## 0.13.4 / 2015-05-23

* [BUGFIX] Fix a race while checkpointing fingerprint mappings.

## 0.13.3 / 2015-05-11

* [BUGFIX] Handle fingerprint collisions properly.
* [CHANGE] Comments in rules file must start with `#`. (The undocumented `//`
  and `/*...*/` comment styles are no longer supported.)
* [ENHANCEMENT] Switch to custom expression language parser and evaluation
  engine, which generates better error messages, fixes some parsing edge-cases,
  and enables other future enhancements (like the ones below).
* [ENHANCEMENT] Limit maximum number of concurrent queries.
* [ENHANCEMENT] Terminate running queries during shutdown.

## 0.13.2 / 2015-05-05

* [MAINTENANCE] Updated vendored dependencies to their newest versions.
* [MAINTENANCE] Include rule_checker and console templates in release tarball.
* [BUGFIX] Sort NaN as the lowest value.
* [ENHANCEMENT] Add square root, stddev and stdvar functions.
* [BUGFIX] Use scrape_timeout for scrape timeout, not scrape_interval.
* [ENHANCEMENT] Improve chunk and chunkDesc loading, increase performance when
  reading from disk.
* [BUGFIX] Show correct error on wrong DNS response.

## 0.13.1 / 2015-04-09

* [BUGFIX] Treat memory series with zero chunks correctly in series maintenance.
* [ENHANCEMENT] Improve readability of usage text even more.

## 0.13.0 / 2015-04-08

* [ENHANCEMENT] Double-delta encoding for chunks, saving typically 40% of
  space, both in RAM and on disk.
* [ENHANCEMENT] Redesign of chunk persistence queuing, increasing performance
  on spinning disks significantly.
* [ENHANCEMENT] Redesign of sample ingestion, increasing ingestion performance.
* [FEATURE] Added ln, log2, log10 and exp functions to the query language.
* [FEATURE] Experimental write support to InfluxDB.
* [FEATURE] Allow custom timestamps in instant query API.
* [FEATURE] Configurable path prefix for URLs to support proxies.
* [ENHANCEMENT] Increase of rule_checker CLI usability.
* [CHANGE] Show special float values as gaps.
* [ENHANCEMENT] Made usage output more readable.
* [ENHANCEMENT] Increased resilience of the storage against data corruption.
* [ENHANCEMENT] Various improvements around chunk encoding.
* [ENHANCEMENT] Nicer formatting of target health table on /status.
* [CHANGE] Rename UNREACHABLE to UNHEALTHY, ALIVE to HEALTHY.
* [BUGFIX] Strip trailing slash in alertmanager URL.
* [BUGFIX] Avoid +InfYs and similar, just display +Inf.
* [BUGFIX] Fixed HTML-escaping at various places.
* [BUGFIX] Fixed special value handling in division and modulo of the query
  language.
* [BUGFIX] Fix embed-static.sh.
* [CLEANUP] Added initial HTTP API tests.
* [CLEANUP] Misc. other code cleanups.
* [MAINTENANCE] Updated vendored dependencies to their newest versions.

## 0.12.0 / 2015-03-04

* [CHANGE] Use client_golang v0.3.1. THIS CHANGES FINGERPRINTING AND INVALIDATES
  ALL PERSISTED FINGERPRINTS. You have to wipe your storage to use this or
  later versions. There is a version guard in place that will prevent you to
  run Prometheus with the stored data of an older Prometheus.
* [BUGFIX] The change above fixes a weakness in the fingerprinting algorithm.
* [ENHANCEMENT] The change above makes fingerprinting faster and less allocation
  intensive.
* [FEATURE] OR operator and vector matching options. See docs for details.
* [ENHANCEMENT] Scientific notation and special float values (Inf, NaN) now
  supported by the expression language.
* [CHANGE] Dockerfile makes Prometheus use the Docker volume to store data
  (rather than /tmp/metrics).
* [CHANGE] Makefile uses Go 1.4.2.

## 0.11.1 / 2015-02-27

* [BUGFIX] Make series maintenance complete again. (Ever since 0.9.0rc4,
  or commit 0851945, series would not be archived, chunk descriptors would
  not be evicted, and stale head chunks would never be closed. This happened
  due to accidental deletion of a line calling a (well tested :) function.
* [BUGFIX] Do not double count head chunks read from checkpoint on startup.
  Also fix a related but less severe bug in counting chunk descriptors.
* [BUGFIX] Check last time in head chunk for head chunk timeout, not first.
* [CHANGE] Update vendoring due to vendoring changes in client_golang.
* [CLEANUP] Code cleanups.
* [ENHANCEMENT] Limit the number of 'dirty' series counted during checkpointing.

## 0.11.0 / 2015-02-23

* [FEATURE] Introduce new metric type Histogram with server-side aggregation.
* [FEATURE] Add offset operator.
* [FEATURE] Add floor, ceil and round functions.
* [CHANGE] Change instance identifiers to be host:port.
* [CHANGE] Dependency management and vendoring changed/improved.
* [CHANGE] Flag name changes to create consistency between various Prometheus
  binaries.
* [CHANGE] Show unlimited number of metrics in autocomplete.
* [CHANGE] Add query timeout.
* [CHANGE] Remove labels on persist error counter.
* [ENHANCEMENT] Various performance improvements for sample ingestion.
* [ENHANCEMENT] Various Makefile improvements.
* [ENHANCEMENT] Various console template improvements, including
  proof-of-concept for federation via console templates.
* [ENHANCEMENT] Fix graph JS glitches and simplify graphing code.
* [ENHANCEMENT] Dramatically decrease resources for file embedding.
* [ENHANCEMENT] Crash recovery saves lost series data in 'orphaned' directory.
* [BUGFIX] Fix aggregation grouping key calculation.
* [BUGFIX] Fix Go download path for various architectures.
* [BUGFIX] Fixed the link of the Travis build status image.
* [BUGFIX] Fix Rickshaw/D3 version mismatch.
* [CLEANUP] Various code cleanups.

## 0.10.0 / 2015-01-26

* [CHANGE] More efficient JSON result format in query API. This requires
  up-to-date versions of PromDash and prometheus_cli, too.
* [ENHANCEMENT] Excluded non-minified Bootstrap assets and the Bootstrap maps
  from embedding into the binary. Those files are only used for debugging,
  and then you can use -web.use-local-assets. By including fewer files, the
  RAM usage during compilation is much more manageable.
* [ENHANCEMENT] Help link points to <https://prometheus.github.io> now.
* [FEATURE] Consoles for haproxy and cloudwatch.
* [BUGFIX] Several fixes to graphs in consoles.
* [CLEANUP] Removed a file size check that did not check anything.

## 0.9.0 / 2015-01-23

* [CHANGE] Reworked command line flags, now more consistent and taking into
  account needs of the new storage backend (see below).
* [CHANGE] Metric names are dropped after certain transformations.
* [CHANGE] Changed partitioning of summary metrics exported by Prometheus.
* [CHANGE] Got rid of Gerrit as a review tool.
* [CHANGE] 'Tabular' view now the default (rather than 'Graph') to avoid
  running very expensive queries accidentally.
* [CHANGE] On-disk format for stored samples changed. For upgrading, you have
  to nuke your old files completely. See "Complete rewrite of the storage
* [CHANGE] Removed 2nd argument from `delta`.
* [FEATURE] Added a `deriv` function.
* [FEATURE] Console templates.
* [FEATURE] Added `absent` function.
* [FEATURE] Allow omitting the metric name in queries.
* [BUGFIX] Removed all known race conditions.
* [BUGFIX] Metric mutations now handled correctly in all cases.
* [ENHANCEMENT] Proper double-start protection.
* [ENHANCEMENT] Complete rewrite of the storage layer. Benefits include:
  * Better query performance.
  * More samples in less RAM.
  * Better memory management.
  * Scales up to millions of time series and thousands of samples ingested
    per second.
  * Purging of obsolete samples much cleaner now, up to completely
    "forgetting" obsolete time series.
  * Proper instrumentation to diagnose the storage layer with... well...
    Prometheus.
  * Pure Go implementation, no need for cgo and shared C libraries anymore.
  * Better concurrency.
* [ENHANCEMENT] Copy-on-write semantics in the AST layer.
* [ENHANCEMENT] Switched from Go 1.3 to Go 1.4.
* [ENHANCEMENT] Vendored external dependencies with godeps.
* [ENHANCEMENT] Numerous Web UI improvements, moved to Bootstrap3 and
  Rickshaw 1.5.1.
* [ENHANCEMENT] Improved Docker integration.
* [ENHANCEMENT] Simplified the Makefile contraption.
* [CLEANUP] Put meta-data files into proper shape (LICENSE, README.md etc.)
* [CLEANUP] Removed all legitimate 'go vet' and 'golint' warnings.
* [CLEANUP] Removed dead code.

## 0.8.0 / 2014-09-04

* [ENHANCEMENT] Stagger scrapes to spread out load.
* [BUGFIX] Correctly quote HTTP Accept header.

## 0.7.0 / 2014-08-06

* [FEATURE] Added new functions: abs(), topk(), bottomk(), drop_common_labels().
* [FEATURE] Let console templates get graph links from expressions.
* [FEATURE] Allow console templates to dynamically include other templates.
* [FEATURE] Template consoles now have access to their URL.
* [BUGFIX] Fixed time() function to return evaluation time, not wallclock time.
* [BUGFIX] Fixed HTTP connection leak when targets returned a non-200 status.
* [BUGFIX] Fixed link to console templates in UI.
* [PERFORMANCE] Removed extra memory copies while scraping targets.
* [ENHANCEMENT] Switched from Go 1.2.1 to Go 1.3.
* [ENHANCEMENT] Made metrics exported by Prometheus itself more consistent.
* [ENHANCEMENT] Removed incremental backoffs for unhealthy targets.
* [ENHANCEMENT] Dockerfile also builds Prometheus support tools now.

## 0.6.0 / 2014-06-30

* [FEATURE] Added console and alert templates support, along with various template functions.
* [PERFORMANCE] Much faster and more memory-efficient flushing to disk.
* [ENHANCEMENT] Query results are now only logged when debugging.
* [ENHANCEMENT] Upgraded to new Prometheus client library for exposing metrics.
* [BUGFIX] Samples are now kept in memory until fully flushed to disk.
* [BUGFIX] Non-200 target scrapes are now treated as an error.
* [BUGFIX] Added installation step for missing dependency to Dockerfile.
* [BUGFIX] Removed broken and unused "User Dashboard" link.

## 0.5.0 / 2014-05-28

* [BUGFIX] Fixed next retrieval time display on status page.
* [BUGFIX] Updated some variable references in tools subdir.
* [FEATURE] Added support for scraping metrics via the new text format.
* [PERFORMANCE] Improved label matcher performance.
* [PERFORMANCE] Removed JSON indentation in query API, leading to smaller response sizes.
* [ENHANCEMENT] Added internal check to verify temporal order of streams.
* [ENHANCEMENT] Some internal refactorings.

## 0.4.0 / 2014-04-17

* [FEATURE] Vectors and scalars may now be reversed in binary operations (`<scalar> <binop> <vector>`).
* [FEATURE] It's possible to shutdown Prometheus via a `/-/quit` web endpoint now.
* [BUGFIX] Fix for a deadlock race condition in the memory storage.
* [BUGFIX] Mac OS X build fixed.
* [BUGFIX] Built from Go 1.2.1, which has internal fixes to race conditions in garbage collection handling.
* [ENHANCEMENT] Internal storage interface refactoring that allows building e.g. the `rule_checker` tool without LevelDB dynamic library dependencies.
* [ENHANCEMENT] Cleanups around shutdown handling.
* [PERFORMANCE] Preparations for better memory reuse during marshaling / unmarshaling.<|MERGE_RESOLUTION|>--- conflicted
+++ resolved
@@ -1,10 +1,5 @@
 # Changelog
 
-<<<<<<< HEAD
-## 2.39.2 / 2022-11-09
-
-* [BUGFIX] TSDB: Fix alignment for atomic int64 for 32 bit architecture. #11547
-=======
 ## 2.40.1 / 2022-11-09
 
 * [BUGFIX] TSDB: Fix alignment for atomic int64 for 32 bit architecture. #11547
@@ -26,7 +21,10 @@
 * [ENHANCEMENT] TSDB: Use golang.org/x/exp/slices for improved sorting speed. #11054 #11318 #11380
 * [ENHANCEMENT] Consul SD: Add enterprise admin partitions. Adds `__meta_consul_partition` label. Adds `partition` config in `consul_sd_config`. #11482
 * [BUGFIX] API: Fix API error codes for `/api/v1/labels` and `/api/v1/series`. #11356 
->>>>>>> b1566f76
+
+## 2.39.2 / 2022-11-09
+
+* [BUGFIX] TSDB: Fix alignment for atomic int64 for 32 bit architecture. #11547
 
 ## 2.39.1 / 2022-10-07
 

// Copyright 2014 The Prometheus Authors
// Licensed under the Apache License, Version 2.0 (the "License");
// you may not use this file except in compliance with the License.
// You may obtain a copy of the License at
//
// http://www.apache.org/licenses/LICENSE-2.0
//
// Unless required by applicable law or agreed to in writing, software
// distributed under the License is distributed on an "AS IS" BASIS,
// WITHOUT WARRANTIES OR CONDITIONS OF ANY KIND, either express or implied.
// See the License for the specific language governing permissions and
// limitations under the License.

package local

import (
	"time"

	"github.com/prometheus/client_golang/prometheus"
	"github.com/prometheus/common/model"

	"github.com/prometheus/prometheus/storage/metric"
)

// Storage ingests and manages samples, along with various indexes. All methods
// are goroutine-safe. Storage implements storage.SampleAppender.
type Storage interface {
	prometheus.Collector
	// Append stores a sample in the Storage. Multiple samples for the same
	// fingerprint need to be submitted in chronological order, from oldest
	// to newest. When Append has returned, the appended sample might not be
	// queryable immediately. (Use WaitForIndexing to wait for complete
	// processing.) The implementation might remove labels with empty value
	// from the provided Sample as those labels are considered equivalent to
	// a label not present at all.
	Append(*model.Sample) error
	// NeedsThrottling returns true if the Storage has too many chunks in memory
	// already or has too many chunks waiting for persistence.
	NeedsThrottling() bool
	// NewPreloader returns a new Preloader which allows preloading and pinning
	// series data into memory for use within a query.
	NewPreloader() Preloader
	// MetricsForLabelMatchers returns the metrics from storage that satisfy the given
	// label matchers. At least one label matcher must be specified that does not
	// match the empty string.
	MetricsForLabelMatchers(...*metric.LabelMatcher) map[model.Fingerprint]metric.Metric
	// LastSamplePairForFingerprint returns the last sample pair that has
	// been ingested for the provided fingerprint. If this instance of the
	// Storage has never ingested a sample for the provided fingerprint (or
	// the last ingestion is so long ago that the series has been archived),
	// ZeroSamplePair is returned.
	LastSamplePairForFingerprint(model.Fingerprint) model.SamplePair
	// Get all of the label values that are associated with a given label name.
	LabelValuesForLabelName(model.LabelName) model.LabelValues
	// Get the metric associated with the provided fingerprint.
	MetricForFingerprint(model.Fingerprint) metric.Metric
	// Drop all time series associated with the given fingerprints.
	DropMetricsForFingerprints(...model.Fingerprint)
	// Run the various maintenance loops in goroutines. Returns when the
	// storage is ready to use. Keeps everything running in the background
	// until Stop is called.
	Start() error
	// Stop shuts down the Storage gracefully, flushes all pending
	// operations, stops all maintenance loops,and frees all resources.
	Stop() error
	// WaitForIndexing returns once all samples in the storage are
	// indexed. Indexing is needed for FingerprintsForLabelMatchers and
	// LabelValuesForLabelName and may lag behind.
	WaitForIndexing()
}

// SeriesIterator enables efficient access of sample values in a series. Its
// methods are not goroutine-safe. A SeriesIterator iterates over a snapshot of
// a series, i.e. it is safe to continue using a SeriesIterator after or during
// modifying the corresponding series, but the iterator will represent the state
// of the series prior the modification.
type SeriesIterator interface {
	// Gets the value that is closest before the given time. In case a value
<<<<<<< HEAD
	// exist at precisely the given time, that value is returned. If no
	// applicable value exists, ZeroSamplePair is returned.
=======
	// exists at precisely the given time, that value is returned. If no
	// applicable value exists, a SamplePair with timestamp model.Earliest
	// and value 0.0 is returned.
>>>>>>> 2581648f
	ValueAtOrBeforeTime(model.Time) model.SamplePair
	// Gets the boundary values of an interval: the first and last value
	// within a given interval.
	BoundaryValues(metric.Interval) []model.SamplePair
	// Gets all values contained within a given interval.
	RangeValues(metric.Interval) []model.SamplePair
}

// A Preloader preloads series data necessary for a query into memory, pins it
// until released via Close(), and returns an iterator for the pinned data. Its
// methods are generally not goroutine-safe.
type Preloader interface {
	PreloadRange(
		fp model.Fingerprint,
		from model.Time, through model.Time,
	) (SeriesIterator, error)
	PreloadInstant(
		fp model.Fingerprint,
		timestamp model.Time, stalenessDelta time.Duration,
	) (SeriesIterator, error)
	// Close unpins any previously requested series data from memory.
	Close()
}

// ZeroSamplePair is the pseudo zero-value of model.SamplePair used by the local
// package to signal a non-existing sample. It is a SamplePair with timestamp
// model.Earliest and value 0.0. Note that the natural zero value of SamplePair
// has a timestamp of 0, which is possible to appear in a real SamplePair and
// thus not suitable to signal a non-existing SamplePair.
var ZeroSamplePair = model.SamplePair{Timestamp: model.Earliest}<|MERGE_RESOLUTION|>--- conflicted
+++ resolved
@@ -76,14 +76,8 @@
 // of the series prior the modification.
 type SeriesIterator interface {
 	// Gets the value that is closest before the given time. In case a value
-<<<<<<< HEAD
-	// exist at precisely the given time, that value is returned. If no
+	// exists at precisely the given time, that value is returned. If no
 	// applicable value exists, ZeroSamplePair is returned.
-=======
-	// exists at precisely the given time, that value is returned. If no
-	// applicable value exists, a SamplePair with timestamp model.Earliest
-	// and value 0.0 is returned.
->>>>>>> 2581648f
 	ValueAtOrBeforeTime(model.Time) model.SamplePair
 	// Gets the boundary values of an interval: the first and last value
 	// within a given interval.

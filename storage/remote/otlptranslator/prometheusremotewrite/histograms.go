--- conflicted
+++ resolved
@@ -66,18 +66,11 @@
 
 // exponentialToNativeHistogram translates OTel Exponential Histogram data point
 // to Prometheus Native Histogram.
-<<<<<<< HEAD
-func exponentialToNativeHistogram(p pmetric.ExponentialHistogramDataPoint) (*prompb.Histogram, error) {
-	scale := p.Scale()
-	if scale < -4 {
-		return &prompb.Histogram{},
-=======
-func exponentialToNativeHistogram(p pmetric.ExponentialHistogramDataPoint) (prompb.Histogram, annotations.Annotations, error) {
+func exponentialToNativeHistogram(p pmetric.ExponentialHistogramDataPoint) (*prompb.Histogram, annotations.Annotations, error) {
 	var annots annotations.Annotations
 	scale := p.Scale()
 	if scale < -4 {
-		return prompb.Histogram{}, annots,
->>>>>>> 282fb163
+		return &prompb.Histogram{}, annots,
 			fmt.Errorf("cannot convert exponential to native histogram."+
 				" Scale must be >= -4, was %d", scale)
 	}

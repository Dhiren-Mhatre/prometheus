--- conflicted
+++ resolved
@@ -14,12 +14,8 @@
 package labels
 
 import (
-<<<<<<< HEAD
 	"math/rand"
 	"regexp"
-	"regexp/syntax"
-=======
->>>>>>> 0b41fd6e
 	"strings"
 	"testing"
 	"time"
@@ -148,7 +144,6 @@
 	}
 }
 
-<<<<<<< HEAD
 // Refer to https://github.com/prometheus/prometheus/issues/2651.
 func TestFindSetMatches(t *testing.T) {
 	for _, c := range []struct {
@@ -206,8 +201,46 @@
 			require.NoError(t, err)
 			matches := findSetMatches(parsed, "")
 			require.Equal(t, c.exp, matches)
+
 		})
-
+	}
+}
+
+func BenchmarkFastRegexMatcher(b *testing.B) {
+	var (
+		x = strings.Repeat("x", 50)
+		y = "foo" + x
+		z = x + "foo"
+	)
+	regexes := []string{
+		"foo",
+		"^foo",
+		"(foo|bar)",
+		"foo.*",
+		".*foo",
+		"^.*foo$",
+		"^.+foo$",
+		".*",
+		".+",
+		"foo.+",
+		".+foo",
+		".*foo.*",
+		"(?i:foo)",
+		"(prometheus|api_prom)_api_v1_.+",
+		"((fo(bar))|.+foo)",
+	}
+	for _, r := range regexes {
+		r := r
+		b.Run(r, func(b *testing.B) {
+			m, err := NewFastRegexMatcher(r)
+			require.NoError(b, err)
+			b.ResetTimer()
+			for i := 0; i < b.N; i++ {
+				_ = m.MatchString(x)
+				_ = m.MatchString(y)
+				_ = m.MatchString(z)
+			}
+		})
 	}
 }
 
@@ -280,43 +313,4 @@
 		b[i] = letterRunes[rand.Intn(len(letterRunes))]
 	}
 	return string(b)
-=======
-func BenchmarkFastRegexMatcher(b *testing.B) {
-	var (
-		x = strings.Repeat("x", 50)
-		y = "foo" + x
-		z = x + "foo"
-	)
-	regexes := []string{
-		"foo",
-		"^foo",
-		"(foo|bar)",
-		"foo.*",
-		".*foo",
-		"^.*foo$",
-		"^.+foo$",
-		".*",
-		".+",
-		"foo.+",
-		".+foo",
-		".*foo.*",
-		"(?i:foo)",
-		"(prometheus|api_prom)_api_v1_.+",
-		"((fo(bar))|.+foo)",
-	}
-	for _, r := range regexes {
-		r := r
-		b.Run(r, func(b *testing.B) {
-			m, err := NewFastRegexMatcher(r)
-			require.NoError(b, err)
-			b.ResetTimer()
-			for i := 0; i < b.N; i++ {
-				_ = m.MatchString(x)
-				_ = m.MatchString(y)
-				_ = m.MatchString(z)
-			}
-		})
-
-	}
->>>>>>> 0b41fd6e
 }
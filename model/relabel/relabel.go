// Copyright 2015 The Prometheus Authors
// Licensed under the Apache License, Version 2.0 (the "License");
// you may not use this file except in compliance with the License.
// You may obtain a copy of the License at
//
// http://www.apache.org/licenses/LICENSE-2.0
//
// Unless required by applicable law or agreed to in writing, software
// distributed under the License is distributed on an "AS IS" BASIS,
// WITHOUT WARRANTIES OR CONDITIONS OF ANY KIND, either express or implied.
// See the License for the specific language governing permissions and
// limitations under the License.

package relabel

import (
	"crypto/md5"
	"encoding/binary"
	"fmt"
	"strings"

	"github.com/grafana/regexp"
	"github.com/prometheus/common/model"

	"github.com/prometheus/prometheus/model/labels"
)

var (
	relabelTarget = regexp.MustCompile(`^(?:(?:[a-zA-Z_]|\$(?:\{\w+\}|\w+))+\w*)+$`)

	DefaultRelabelConfig = Config{
		Action:      Replace,
		Separator:   ";",
		Regex:       MustNewRegexp("(.*)"),
		Replacement: "$1",
	}
)

// Action is the action to be performed on relabeling.
type Action string

const (
	// Replace performs a regex replacement.
	Replace Action = "replace"
	// Keep drops targets for which the input does not match the regex.
	Keep Action = "keep"
	// Drop drops targets for which the input does match the regex.
	Drop Action = "drop"
	// KeepEqual drops targets for which the input does not match the target.
	KeepEqual Action = "keepequal"
	// Drop drops targets for which the input does match the target.
	DropEqual Action = "dropequal"
	// HashMod sets a label to the modulus of a hash of labels.
	HashMod Action = "hashmod"
	// LabelMap copies labels to other labelnames based on a regex.
	LabelMap Action = "labelmap"
	// LabelDrop drops any label matching the regex.
	LabelDrop Action = "labeldrop"
	// LabelKeep drops any label not matching the regex.
	LabelKeep Action = "labelkeep"
	// Lowercase maps input letters to their lower case.
	Lowercase Action = "lowercase"
	// Uppercase maps input letters to their upper case.
	Uppercase Action = "uppercase"
)

// UnmarshalYAML implements the yaml.Unmarshaler interface.
func (a *Action) UnmarshalYAML(unmarshal func(interface{}) error) error {
	var s string
	if err := unmarshal(&s); err != nil {
		return err
	}
	switch act := Action(strings.ToLower(s)); act {
	case Replace, Keep, Drop, HashMod, LabelMap, LabelDrop, LabelKeep, Lowercase, Uppercase, KeepEqual, DropEqual:
		*a = act
		return nil
	}
	return fmt.Errorf("unknown relabel action %q", s)
}

// Config is the configuration for relabeling of target label sets.
type Config struct {
	// A list of labels from which values are taken and concatenated
	// with the configured separator in order.
	SourceLabels model.LabelNames `yaml:"source_labels,flow,omitempty"`
	// Separator is the string between concatenated values from the source labels.
	Separator string `yaml:"separator,omitempty"`
	// Regex against which the concatenation is matched.
	Regex Regexp `yaml:"regex,omitempty"`
	// Modulus to take of the hash of concatenated values from the source labels.
	Modulus uint64 `yaml:"modulus,omitempty"`
	// TargetLabel is the label to which the resulting string is written in a replacement.
	// Regexp interpolation is allowed for the replace action.
	TargetLabel string `yaml:"target_label,omitempty"`
	// Replacement is the regex replacement pattern to be used.
	Replacement string `yaml:"replacement,omitempty"`
	// Action is the action to be performed for the relabeling.
	Action Action `yaml:"action,omitempty"`
}

// UnmarshalYAML implements the yaml.Unmarshaler interface.
func (c *Config) UnmarshalYAML(unmarshal func(interface{}) error) error {
	*c = DefaultRelabelConfig
	type plain Config
	if err := unmarshal((*plain)(c)); err != nil {
		return err
	}
	if c.Regex.Regexp == nil {
		c.Regex = MustNewRegexp("")
	}
	if c.Action == "" {
		return fmt.Errorf("relabel action cannot be empty")
	}
	if c.Modulus == 0 && c.Action == HashMod {
		return fmt.Errorf("relabel configuration for hashmod requires non-zero modulus")
	}
	if (c.Action == Replace || c.Action == HashMod || c.Action == Lowercase || c.Action == Uppercase || c.Action == KeepEqual || c.Action == DropEqual) && c.TargetLabel == "" {
		return fmt.Errorf("relabel configuration for %s action requires 'target_label' value", c.Action)
	}
	if (c.Action == Replace || c.Action == Lowercase || c.Action == Uppercase || c.Action == KeepEqual || c.Action == DropEqual) && !relabelTarget.MatchString(c.TargetLabel) {
		return fmt.Errorf("%q is invalid 'target_label' for %s action", c.TargetLabel, c.Action)
	}
	if (c.Action == Lowercase || c.Action == Uppercase || c.Action == KeepEqual || c.Action == DropEqual) && c.Replacement != DefaultRelabelConfig.Replacement {
		return fmt.Errorf("'replacement' can not be set for %s action", c.Action)
	}
	if c.Action == LabelMap && !relabelTarget.MatchString(c.Replacement) {
		return fmt.Errorf("%q is invalid 'replacement' for %s action", c.Replacement, c.Action)
	}
	if c.Action == HashMod && !model.LabelName(c.TargetLabel).IsValid() {
		return fmt.Errorf("%q is invalid 'target_label' for %s action", c.TargetLabel, c.Action)
	}

	if c.Action == DropEqual || c.Action == KeepEqual {
		if c.Regex != DefaultRelabelConfig.Regex ||
			c.Modulus != DefaultRelabelConfig.Modulus ||
			c.Separator != DefaultRelabelConfig.Separator ||
			c.Replacement != DefaultRelabelConfig.Replacement {
			return fmt.Errorf("%s action requires only 'source_labels' and `target_label`, and no other fields", c.Action)
		}
	}

	if c.Action == LabelDrop || c.Action == LabelKeep {
		if c.SourceLabels != nil ||
			c.TargetLabel != DefaultRelabelConfig.TargetLabel ||
			c.Modulus != DefaultRelabelConfig.Modulus ||
			c.Separator != DefaultRelabelConfig.Separator ||
			c.Replacement != DefaultRelabelConfig.Replacement {
			return fmt.Errorf("%s action requires only 'regex', and no other fields", c.Action)
		}
	}

	return nil
}

// Regexp encapsulates a regexp.Regexp and makes it YAML marshalable.
type Regexp struct {
	*regexp.Regexp
}

// NewRegexp creates a new anchored Regexp and returns an error if the
// passed-in regular expression does not compile.
func NewRegexp(s string) (Regexp, error) {
	regex, err := regexp.Compile("^(?:" + s + ")$")
	return Regexp{Regexp: regex}, err
}

// MustNewRegexp works like NewRegexp, but panics if the regular expression does not compile.
func MustNewRegexp(s string) Regexp {
	re, err := NewRegexp(s)
	if err != nil {
		panic(err)
	}
	return re
}

// UnmarshalYAML implements the yaml.Unmarshaler interface.
func (re *Regexp) UnmarshalYAML(unmarshal func(interface{}) error) error {
	var s string
	if err := unmarshal(&s); err != nil {
		return err
	}
	r, err := NewRegexp(s)
	if err != nil {
		return err
	}
	*re = r
	return nil
}

// MarshalYAML implements the yaml.Marshaler interface.
func (re Regexp) MarshalYAML() (interface{}, error) {
	if re.String() != "" {
		return re.String(), nil
	}
	return nil, nil
}

// String returns the original string used to compile the regular expression.
func (re Regexp) String() string {
	str := re.Regexp.String()
	// Trim the anchor `^(?:` prefix and `)$` suffix.
	return str[4 : len(str)-2]
}

// Process returns a relabeled version of the given label set. The relabel configurations
// are applied in order of input.
<<<<<<< HEAD
// There are circumstances where Process will modify the input label.
// If you want to avoid issues with the input label set being modified, at the cost of
// higher memory usage, you can use lbls.Copy().
// If a label set is dropped, nil is returned.
func Process(lbls labels.Labels, cfgs ...*Config) labels.Labels {
	lb := labels.NewBuilder(nil)
=======
// If a label set is dropped, EmptyLabels and false is returned.
// May return the input labelSet modified.
func Process(lbls labels.Labels, cfgs ...*Config) (ret labels.Labels, keep bool) {
	lb := labels.NewBuilder(lbls)
	if !ProcessBuilder(lb, cfgs...) {
		return labels.EmptyLabels(), false
	}
	return lb.Labels(), true
}

// ProcessBuilder is like Process, but the caller passes a labels.Builder
// containing the initial set of labels, which is mutated by the rules.
func ProcessBuilder(lb *labels.Builder, cfgs ...*Config) (keep bool) {
>>>>>>> 162612ea
	for _, cfg := range cfgs {
		keep = relabel(cfg, lb)
		if !keep {
			return false
		}
	}
	return true
}

func relabel(cfg *Config, lb *labels.Builder) (keep bool) {
	var va [16]string
	values := va[:0]
	if len(cfg.SourceLabels) > cap(values) {
		values = make([]string, 0, len(cfg.SourceLabels))
	}
	for _, ln := range cfg.SourceLabels {
		values = append(values, lb.Get(string(ln)))
	}
	val := strings.Join(values, cfg.Separator)

	switch cfg.Action {
	case Drop:
		if cfg.Regex.MatchString(val) {
			return false
		}
	case Keep:
		if !cfg.Regex.MatchString(val) {
			return false
		}
	case DropEqual:
		if lb.Get(cfg.TargetLabel) == val {
			return false
		}
	case KeepEqual:
		if lb.Get(cfg.TargetLabel) != val {
			return false
		}
	case Replace:
		indexes := cfg.Regex.FindStringSubmatchIndex(val)
		// If there is no match no replacement must take place.
		if indexes == nil {
			break
		}
		target := model.LabelName(cfg.Regex.ExpandString([]byte{}, cfg.TargetLabel, val, indexes))
		if !target.IsValid() {
			lb.Del(cfg.TargetLabel)
			break
		}
		res := cfg.Regex.ExpandString([]byte{}, cfg.Replacement, val, indexes)
		if len(res) == 0 {
			lb.Del(cfg.TargetLabel)
			break
		}
		lb.Set(string(target), string(res))
	case Lowercase:
		lb.Set(cfg.TargetLabel, strings.ToLower(val))
	case Uppercase:
		lb.Set(cfg.TargetLabel, strings.ToUpper(val))
	case HashMod:
		hash := md5.Sum([]byte(val))
		// Use only the last 8 bytes of the hash to give the same result as earlier versions of this code.
		mod := binary.BigEndian.Uint64(hash[8:]) % cfg.Modulus
		lb.Set(cfg.TargetLabel, fmt.Sprintf("%d", mod))
	case LabelMap:
		lb.Range(func(l labels.Label) {
			if cfg.Regex.MatchString(l.Name) {
				res := cfg.Regex.ReplaceAllString(l.Name, cfg.Replacement)
				lb.Set(res, l.Value)
			}
		})
	case LabelDrop:
		lb.Range(func(l labels.Label) {
			if cfg.Regex.MatchString(l.Name) {
				lb.Del(l.Name)
			}
		})
	case LabelKeep:
		lb.Range(func(l labels.Label) {
			if !cfg.Regex.MatchString(l.Name) {
				lb.Del(l.Name)
			}
		})
	default:
		panic(fmt.Errorf("relabel: unknown relabel action type %q", cfg.Action))
	}

	return true
}<|MERGE_RESOLUTION|>--- conflicted
+++ resolved
@@ -204,16 +204,10 @@
 
 // Process returns a relabeled version of the given label set. The relabel configurations
 // are applied in order of input.
-<<<<<<< HEAD
 // There are circumstances where Process will modify the input label.
 // If you want to avoid issues with the input label set being modified, at the cost of
 // higher memory usage, you can use lbls.Copy().
-// If a label set is dropped, nil is returned.
-func Process(lbls labels.Labels, cfgs ...*Config) labels.Labels {
-	lb := labels.NewBuilder(nil)
-=======
 // If a label set is dropped, EmptyLabels and false is returned.
-// May return the input labelSet modified.
 func Process(lbls labels.Labels, cfgs ...*Config) (ret labels.Labels, keep bool) {
 	lb := labels.NewBuilder(lbls)
 	if !ProcessBuilder(lb, cfgs...) {
@@ -225,7 +219,6 @@
 // ProcessBuilder is like Process, but the caller passes a labels.Builder
 // containing the initial set of labels, which is mutated by the rules.
 func ProcessBuilder(lb *labels.Builder, cfgs ...*Config) (keep bool) {
->>>>>>> 162612ea
 	for _, cfg := range cfgs {
 		keep = relabel(cfg, lb)
 		if !keep {
